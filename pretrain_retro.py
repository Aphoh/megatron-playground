# Copyright (c) 2024, NVIDIA CORPORATION.  All rights reserved.

"""Pretrain Retro."""

from functools import partial
import torch

from megatron.training import get_args
from megatron.training import get_timers
from megatron.training import get_tokenizer
from megatron.training import print_rank_0
from megatron.training.arguments import core_transformer_config_from_args
from megatron.core import tensor_parallel
from megatron.core.datasets.blended_megatron_dataset_builder import BlendedMegatronDatasetBuilder
from megatron.core.datasets.utils import get_blend_from_list
from megatron.core.datasets.retro.query.retro_dataset import get_retro_datasets
from megatron.core.datasets.retro.query.multi_split_gpt_dataset import MultiSplitGPTDataset, MultiSplitGPTDatasetConfig
from megatron.core.enums import ModelType
from megatron.core.models.retro import get_retro_decoder_block_spec, RetroConfig, RetroModel
from megatron.core.models.retro.utils import get_all_true_mask
from megatron.training import pretrain
from megatron.training.utils import get_ltor_masks_and_position_ids
from pretrain_gpt import (
    is_dataset_built_on_rank,
    loss_func,
    model_provider as default_model_provider,
    train_valid_test_datasets_provider as gpt_train_valid_test_datasets_provider,
)


def get_retro_config():
    return core_transformer_config_from_args(get_args(), RetroConfig)


def core_model_provider(pre_process=True, post_process=True):
    """Build the model using Megatron-Core."""

    args = get_args()
    config = get_retro_config()

    # NOTE: Experimental customization feature
    if args.spec is not None:
        block_spec = import_module(args.spec)()
    else:
        block_spec = get_retro_decoder_block_spec(config, use_transformer_engine=True)

    print_rank_0('building GPT model ...')
    model = RetroModel(
        config=config,
        transformer_layer_spec=block_spec,
        vocab_size=args.padded_vocab_size,
        max_sequence_length=args.max_position_embeddings,
        pre_process=pre_process,
        post_process=post_process,
        fp16_lm_cross_entropy=args.fp16_lm_cross_entropy,
        parallel_output=True,
        share_embeddings_and_output_weights=not args.untie_embeddings_and_output_weights,
        position_embedding_type=args.position_embedding_type,
        rotary_percent=args.rotary_percent
    )
    return model


def model_provider(pre_process=True, post_process=True):
    """Build the model.

    Select between two different model classes:
      1. Default model (uses megatron.legacy.models/gpt_model.py).
      2. Core model (uses megatron/core/models/retro/model.py).
    """

    args = get_args()
    provider = core_model_provider if (args.use_mcore_models and args.retro_add_retriever) else default_model_provider
    model = provider(pre_process=pre_process, post_process=post_process)
    return model


def get_batch(data_iterator):
    """Generate a batch"""

    args = get_args()
    tokenizer = get_tokenizer()
    config = get_retro_config()

    # Items and their type.
    keys = ['text']
    if args.retro_add_retriever:
        keys.append('neighbor_tokens')
    datatype = torch.int64

    # Broadcast data.
    if data_iterator is not None:
        data = next(data_iterator)
    else:
        data = None

    data_b = tensor_parallel.broadcast_data(keys, data, datatype)

    # Unpack.
    tokens_ = data_b['text'].long()
    labels = tokens_[:, 1:].contiguous()
    tokens = tokens_[:, :-1].contiguous()

    # Get the masks and postition ids.
    attention_mask, loss_mask, position_ids = get_ltor_masks_and_position_ids(
        tokens,
        tokenizer.eod,
        args.reset_position_ids,
        args.reset_attention_mask,
        args.eod_mask_loss)

    if args.retro_add_retriever:
        # note: [bs * l * k, r]
        # note: 2x == neighbor, continuation
        neighbor_tokens = data_b['neighbor_tokens'] \
            .view(-1, config.retro_retrieved_length).long()
        _, _, neighbor_position_ids = get_ltor_masks_and_position_ids(
            neighbor_tokens,
            tokenizer.eod,
            args.reset_position_ids,
            args.reset_attention_mask,
            args.eod_mask_loss)
        neighbor_attention_mask = get_all_true_mask(
            (1, 1, config.retro_retrieved_length, config.retro_retrieved_length),
            neighbor_tokens.device)
        return tokens, labels, loss_mask, attention_mask, position_ids, \
               neighbor_tokens, neighbor_attention_mask, neighbor_position_ids

    else:
        return tokens, labels, loss_mask, attention_mask, position_ids


def forward_step(data_iterator, model):
    """Forward step."""
    args = get_args()
    timers = get_timers()

    # Get the batch.
    timers('batch-generator').start()
    if args.retro_add_retriever:
        tokens, labels, loss_mask, attention_mask, position_ids, \
            neighbor_tokens, neighbor_attention_mask, neighbor_position_ids = \
                get_batch(data_iterator)
    else:
        tokens, labels, loss_mask, attention_mask, position_ids = get_batch(
            data_iterator)
        neighbor_tokens, neighbor_attention_mask, neighbor_position_ids = \
            None, None, None
    timers('batch-generator').stop()

    # Model call.
    if args.use_mcore_models:
        if args.retro_add_retriever:
            forward_kwargs = {
                "context_input_ids" : neighbor_tokens,
                "context_position_ids" : neighbor_position_ids,
                "context_mask" : neighbor_attention_mask,
            }
        else:
            forward_kwargs = {}
    else:
        forward_kwargs = {
            "retriever_input_ids" : neighbor_tokens,
            "retriever_position_ids" : neighbor_position_ids,
            "retriever_attn_mask" : neighbor_attention_mask,
        }

    output_tensor = model(tokens, position_ids, attention_mask,
                          labels=labels, **forward_kwargs)

    return output_tensor, partial(loss_func, loss_mask)


def train_valid_test_datasets_provider(train_valid_test_num_samples):
    """Build train, valid, and test datasets."""
    args = get_args()

    # Dataset config.
    retro_config = get_retro_config()
    data_config = MultiSplitGPTDatasetConfig(
        random_seed=args.seed,
        sequence_length=args.seq_length,
        blend=get_blend_from_list(args.data_path),
        blend_per_split=[
            get_blend_from_list(args.train_data_path),
            get_blend_from_list(args.valid_data_path),
            get_blend_from_list(args.test_data_path)
        ],
        split=args.split,
        split_preprocessing=retro_config.retro_split_preprocessing,
        path_to_cache=args.data_cache_path,
        return_document_ids=False,
        tokenizer=get_tokenizer(),
        reset_position_ids=args.reset_position_ids,
        reset_attention_mask=args.reset_attention_mask,
        eod_mask_loss=args.eod_mask_loss,
<<<<<<< HEAD
        mock=args.mock_data,
=======
>>>>>>> a645f896
    )

    # GPT datasets.
    print_rank_0(" > multi-split gpt datasets.")
    train_ds, valid_ds, test_ds = BlendedMegatronDatasetBuilder(
        MultiSplitGPTDataset,
        train_valid_test_num_samples,
        is_dataset_built_on_rank,
        data_config,
    ).build()

    gpt_datasets = {
        "train" : (train_ds, train_valid_test_num_samples[0]),
        "valid" : (valid_ds, train_valid_test_num_samples[1]),
        "test"  : (test_ds, train_valid_test_num_samples[2]),
    }

    # Retro datasets.
    if args.retro_add_retriever:
        return get_retro_datasets(
            config=retro_config,
            gpt_datasets=gpt_datasets,
            sample_length=args.seq_length,
            eod_token_id=get_tokenizer().eod,
        )

    # Multi-split GPT datasets.
    else:
        return (
            gpt_datasets["train"][0],
            gpt_datasets["valid"][0],
            gpt_datasets["test"][0],
        )


if __name__ == "__main__":

    # Temporary for transition to core datasets.
    train_valid_test_datasets_provider.is_distributed = True

    pretrain(train_valid_test_datasets_provider,
             model_provider,
             ModelType.retro_decoder,
             forward_step,
             args_defaults={'tokenizer_type': 'GPT2BPETokenizer'})<|MERGE_RESOLUTION|>--- conflicted
+++ resolved
@@ -194,10 +194,6 @@
         reset_position_ids=args.reset_position_ids,
         reset_attention_mask=args.reset_attention_mask,
         eod_mask_loss=args.eod_mask_loss,
-<<<<<<< HEAD
-        mock=args.mock_data,
-=======
->>>>>>> a645f896
     )
 
     # GPT datasets.
