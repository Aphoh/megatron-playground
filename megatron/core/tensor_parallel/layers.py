# Copyright (c) 2024, NVIDIA CORPORATION. All rights reserved.

# Parts of the code here are adapted from PyTorch
# repo: https://github.com/pytorch/pytorch

import io
import math
import os
import warnings
from typing import Any, Callable, List, Optional, Tuple

import torch
import torch.nn.functional as F
import torch.nn.init as init
from torch.cuda.amp import custom_bwd, custom_fwd
from torch.nn.parameter import Parameter

from megatron.core.model_parallel_config import ModelParallelConfig
from megatron.core.parallel_state import (
    get_global_memory_buffer,
    get_tensor_and_expert_parallel_rank,
    get_tensor_and_expert_parallel_world_size,
    get_tensor_model_parallel_group,
    get_tensor_model_parallel_rank,
    get_tensor_model_parallel_world_size,
)

from ..dist_checkpointing.mapping import ShardedStateDict
from ..transformer.utils import make_sharded_tensors_for_checkpoint
from ..utils import make_tp_sharded_tensor_for_checkpoint, prepare_input_tensors_for_wgrad_compute
from .mappings import (
    copy_to_tensor_model_parallel_region,
    gather_from_sequence_parallel_region,
    gather_from_tensor_model_parallel_region,
    reduce_from_tensor_model_parallel_region,
    reduce_scatter_to_sequence_parallel_region,
    scatter_to_tensor_model_parallel_region,
)
from .random import get_cuda_rng_tracker, get_expert_parallel_rng_tracker_name
from .utils import VocabUtility, divide, split_tensor_along_last_dim

_grad_accum_fusion_available = True
try:
    import fused_weight_gradient_mlp_cuda
except ImportError:
    _grad_accum_fusion_available = False

_MODEL_PARALLEL_ATTRIBUTE_DEFAULTS = {
    'tensor_model_parallel': False,
    'partition_dim': -1,
    'partition_stride': 1,
}


def param_is_not_tensor_parallel_duplicate(param):
    return (hasattr(param, 'tensor_model_parallel') and param.tensor_model_parallel) or (
        get_tensor_model_parallel_rank() == 0
    )


def set_tensor_model_parallel_attributes(tensor, is_parallel, dim, stride):
    # Make sure the attributes are not set.
    for attribute in _MODEL_PARALLEL_ATTRIBUTE_DEFAULTS:
        assert not hasattr(tensor, attribute)
    # Set the attributes.
    setattr(tensor, 'tensor_model_parallel', is_parallel)
    setattr(tensor, 'partition_dim', dim)
    setattr(tensor, 'partition_stride', stride)


def set_defaults_if_not_set_tensor_model_parallel_attributes(tensor):
    def maybe_set(attribute, value):
        if not hasattr(tensor, attribute):
            setattr(tensor, attribute, value)

    for attribute in _MODEL_PARALLEL_ATTRIBUTE_DEFAULTS:
        maybe_set(attribute, _MODEL_PARALLEL_ATTRIBUTE_DEFAULTS[attribute])


def copy_tensor_model_parallel_attributes(destination_tensor, source_tensor):
    def maybe_copy(attribute):
        if hasattr(source_tensor, attribute):
            setattr(destination_tensor, attribute, getattr(source_tensor, attribute))

    for attribute in _MODEL_PARALLEL_ATTRIBUTE_DEFAULTS:
        maybe_copy(attribute)


def _initialize_affine_weight_gpu(
    weight, init_method, partition_dim, stride=1, expert_parallel=False
):
    """Initialize affine weight for model parallel on GPU."""

    set_tensor_model_parallel_attributes(
        tensor=weight, is_parallel=True, dim=partition_dim, stride=stride
    )

    if not expert_parallel:
        with get_cuda_rng_tracker().fork():
            init_method(weight)
    else:
        with get_cuda_rng_tracker().fork(get_expert_parallel_rng_tracker_name()):
            init_method(weight)


def _initialize_affine_weight_cpu(
    weight,
    output_size,
    input_size,
    per_partition_size,
    partition_dim,
    init_method,
    stride=1,
    return_master_weight=False,
    *,
    params_dtype=torch.float32,
    rank=None,
    world_size=None,
):
    """Initialize affine weight for model parallel.

    Build the master weight on all processes and scatter
    the relevant chunk."""

    set_tensor_model_parallel_attributes(
        tensor=weight, is_parallel=True, dim=partition_dim, stride=stride
    )

    # Initialize master weight
    master_weight = torch.empty(output_size, input_size, dtype=torch.float, requires_grad=False)
    init_method(master_weight)
    master_weight = master_weight.to(dtype=params_dtype)

    # Split and copy
    per_partition_per_stride_size = divide(per_partition_size, stride)
    weight_list = torch.split(master_weight, per_partition_per_stride_size, dim=partition_dim)
    if rank is None:
        rank = get_tensor_model_parallel_rank()
        world_size = get_tensor_model_parallel_world_size()
    my_weight_list = weight_list[rank::world_size]

    with torch.no_grad():
        # all tensors must live on the same device
        cpu_weight = torch.cat(my_weight_list, dim=partition_dim).to_dense()
        weight.data.copy_(cpu_weight)
    if return_master_weight:
        return master_weight
    return None


class VocabParallelEmbedding(torch.nn.Module):
    """Embedding parallelized in the vocabulary dimension.

    This is mainly adapted from torch.nn.Embedding and all the default
    values are kept.

    Args:
        num_embeddings: vocabulary size.
        embedding_dim: size of hidden state.

    Keyword Args:
        config: A megatron.core.ModelParallelConfig object
    """

    def __init__(
        self,
        num_embeddings: int,
        embedding_dim: int,
        *,
        init_method: Callable,
        config: ModelParallelConfig,
    ):
        super(VocabParallelEmbedding, self).__init__()
        # Keep the input dimensions.
        self.num_embeddings = num_embeddings
        self.embedding_dim = embedding_dim
        self.tensor_model_parallel_size = get_tensor_model_parallel_world_size()
        # Divide the weight matrix along the vocaburaly dimension.
        (
            self.vocab_start_index,
            self.vocab_end_index,
        ) = VocabUtility.vocab_range_from_global_vocab_size(
            self.num_embeddings, get_tensor_model_parallel_rank(), self.tensor_model_parallel_size
        )
        self.num_embeddings_per_partition = self.vocab_end_index - self.vocab_start_index

        # Allocate weights and initialize.
        if config.use_cpu_initialization:
            self.weight = Parameter(
                torch.empty(
                    self.num_embeddings_per_partition, self.embedding_dim, dtype=config.params_dtype
                )
            )
            if config.perform_initialization:
                _initialize_affine_weight_cpu(
                    self.weight,
                    self.num_embeddings,
                    self.embedding_dim,
                    self.num_embeddings_per_partition,
                    0,
                    init_method,
                    params_dtype=config.params_dtype,
                )
        else:
            self.weight = Parameter(
                torch.empty(
                    self.num_embeddings_per_partition,
                    self.embedding_dim,
                    device=torch.cuda.current_device(),
                    dtype=config.params_dtype,
                )
            )
            if config.perform_initialization:
                _initialize_affine_weight_gpu(self.weight, init_method, partition_dim=0, stride=1)

    def forward(self, input_):
        if self.tensor_model_parallel_size > 1:
            # Build the mask.
            input_mask = (input_ < self.vocab_start_index) | (input_ >= self.vocab_end_index)
            # Mask the input.
            masked_input = input_.clone() - self.vocab_start_index
            masked_input[input_mask] = 0
        else:
            masked_input = input_
        # Get the embeddings.
        output_parallel = self.weight[masked_input]
        # Mask the output embedding.
        if self.tensor_model_parallel_size > 1:
            output_parallel[input_mask, :] = 0.0
        # Reduce across all the model parallel GPUs.
        output = reduce_from_tensor_model_parallel_region(output_parallel)
        return output

    def sharded_state_dict(
        self,
        prefix: str = '',
        sharded_offsets: Tuple[Tuple[int, int, int]] = (),
        metadata: Optional[dict] = None,
    ) -> ShardedStateDict:
        """ Non-default implementation for embeddings due to `allow_shape_mismatch` param """
        state_dict = self.state_dict(prefix='', keep_vars=True)

        weight_prefix = f'{prefix}weight'
        return {
            weight_prefix: make_tp_sharded_tensor_for_checkpoint(
                tensor=state_dict['weight'],
                key=weight_prefix,
                allow_shape_mismatch=True,
                prepend_offsets=sharded_offsets,
            )
        }


class LinearWithFrozenWeight(torch.autograd.Function):
    """Linear operator that does not calculate gradient for weight.
    This op and LinearWithGradAccumulationAndAsyncCommunication performs
    mathematically-identical forward and DGRAD.

    Conceptually this op is the same as torch.nn.functional.linear with
    weight.requires_grad==False, but in experiments they are not identical
    mathematically. """

    @staticmethod
    @custom_fwd
    def forward(
        ctx, input, weight, bias, allreduce_dgrad,
    ):
        ctx.save_for_backward(weight)
        ctx.allreduce_dgrad = allreduce_dgrad
        output = torch.matmul(input, weight.t())
        if bias is not None:
            output = output + bias
        return output

    @staticmethod
    @custom_bwd
    def backward(ctx, grad_output):
        (weight,) = ctx.saved_tensors
        grad_input = grad_output.matmul(weight)

        if ctx.allreduce_dgrad:
            # All-reduce. Note: here async and sync are effectively the same.
            torch.distributed.all_reduce(grad_input, group=get_tensor_model_parallel_group())

        return grad_input, None, None, None


def linear_with_frozen_weight(
    input: torch.Tensor,
    weight: torch.Tensor,
    bias: Optional[torch.Tensor],
    gradient_accumulation_fusion: bool,
    async_grad_allreduce: bool,
    sequence_parallel: bool,
    grad_output_buffer: Optional[List[torch.Tensor]] = None,
<<<<<<< HEAD
=======
    allreduce_dgrad: bool = None,
>>>>>>> a645f896
) -> torch.Tensor:
    """Linear layer execution with weight.requires_grad == False.

    This function handles linear layers with weight frozen (untrainable).
    In the forward, it only saves weight and does not save input activations.
    In the backward, it does not perform weight gradient calculation, or
    weight gradient allreduce.

    Args:

    input (torch.Tensor required): input like torch.nn.functional.linear

    weight (torch.Tensor required): weight like torch.nn.functional.linear

    bias (torch.Tensor optional): bias like torch.nn.functional.linear

    gradient_accumulation_fusion (bool required): dummy argument, used to
    keep the API unified between all forward implementation functions.

    async_grad_allreduce (bool required): dummy argument, used to
    keep the API unified between all forward implementation functions.

    sequence_parallel (bool required): Indicates that sequence
        parallelism is used and thus in the forward pass the input is
        all gathered, and the backward pass the input gradients are
        reduce scattered.

    grad_output_buffer (List[torch.Tensor] optional): dummy argument, used to
    keep the API unified between all forward implementation functions.

<<<<<<< HEAD
=======
    allreduce_dgrad (bool): Do the allreduce of input gradients.
        Here, async and sync allreduce are the same. If sequence_parallel is
        True, this must be False, as no all reduce is performed.

>>>>>>> a645f896
    """

    assert grad_output_buffer is None, (
        "grad_output_buffer kwarg is only supported with "
        "linear_with_grad_accumulation_and_async_allreduce"
    )

    if sequence_parallel:
        input = gather_from_sequence_parallel_region(input, tensor_parallel_output_grad=True)
    else:
        input = input

    if allreduce_dgrad is None:
        warnings.warn(
            "async_grad_allreduce is deprecated and will be removed in a future release. use allreduce_dgrad instead."
        )
        allreduce_dgrad = async_grad_allreduce

    args = [
        input,
        weight,
        bias,
        allreduce_dgrad,
    ]

    return LinearWithFrozenWeight.apply(*args)


class LinearWithGradAccumulationAndAsyncCommunication(torch.autograd.Function):
    """See linear_with_grad_accumulation_and_async_allreduce"""

    @staticmethod
    @custom_fwd
    def forward(
        ctx,
        input,
        weight,
        bias,
        gradient_accumulation_fusion,
        allreduce_dgrad,
        sequence_parallel,
        grad_output_buffer,
    ):
        ctx.save_for_backward(input, weight)
        ctx.use_bias = bias is not None
        ctx.gradient_accumulation_fusion = gradient_accumulation_fusion
        ctx.allreduce_dgrad = allreduce_dgrad
        ctx.sequence_parallel = sequence_parallel
        ctx.grad_output_buffer = grad_output_buffer

        if sequence_parallel:
            world_size = get_tensor_model_parallel_world_size()
            dim_size = list(input.size())
            dim_size[0] = dim_size[0] * world_size

            all_gather_buffer = get_global_memory_buffer().get_tensor(dim_size, input.dtype, "mpu")
            torch.distributed._all_gather_base(
                all_gather_buffer, input, group=get_tensor_model_parallel_group()
            )
            total_input = all_gather_buffer
        else:
            total_input = input

        output = torch.matmul(total_input, weight.t())
        if bias is not None:
            output = output + bias
        return output

    @staticmethod
    @custom_bwd
    def backward(ctx, grad_output):
        input, weight = ctx.saved_tensors
        use_bias = ctx.use_bias
        grad_output_buffer = ctx.grad_output_buffer

        wgrad_compute = True
        if grad_output_buffer is not None:
            grad_output_buffer.append(grad_output)
            wgrad_compute = False

        if wgrad_compute:
            if ctx.sequence_parallel:
                world_size = get_tensor_model_parallel_world_size()
                dim_size = list(input.size())
                dim_size[0] = dim_size[0] * world_size

                all_gather_buffer = get_global_memory_buffer().get_tensor(
                    dim_size, input.dtype, "mpu"
                )
                handle = torch.distributed._all_gather_base(
                    all_gather_buffer, input, group=get_tensor_model_parallel_group(), async_op=True
                )

                # Here we rely on CUDA_DEVICE_MAX_CONNECTIONS=1 to ensure that the
                # gather is scheduled before the input gradient computation
                total_input = all_gather_buffer
            else:
                total_input = input
        grad_input = grad_output.matmul(weight)

        if ctx.sequence_parallel and wgrad_compute:
            handle.wait()

        if wgrad_compute:
            grad_output, total_input = prepare_input_tensors_for_wgrad_compute(
                grad_output, total_input
            )

        if ctx.allreduce_dgrad:
            # Asynchronous all-reduce
            handle = torch.distributed.all_reduce(
                grad_input, group=get_tensor_model_parallel_group(), async_op=True
            )
            # Here we rely on CUDA_DEVICE_MAX_CONNECTIONS=1 to ensure that the
            # all-reduce is scheduled before the weight gradient computation

        if ctx.sequence_parallel:
            assert not ctx.allreduce_dgrad
            dim_size = list(input.size())
            sub_grad_input = torch.empty(
                dim_size, dtype=input.dtype, device=torch.cuda.current_device(), requires_grad=False
            )
            # reduce_scatter
            handle = torch.distributed._reduce_scatter_base(
                sub_grad_input, grad_input, group=get_tensor_model_parallel_group(), async_op=True
            )
            # Here we rely on CUDA_DEVICE_MAX_CONNECTIONS=1 to ensure that the
            # reduce scatter is scheduled before the weight gradient computation

        if ctx.gradient_accumulation_fusion:
            if wgrad_compute:
                if weight.main_grad.dtype == torch.float32:
                    fused_weight_gradient_mlp_cuda.wgrad_gemm_accum_fp32(
                        total_input, grad_output, weight.main_grad
                    )
                elif weight.main_grad.dtype in (torch.float16, torch.bfloat16):
                    fused_weight_gradient_mlp_cuda.wgrad_gemm_accum_fp16(
                        total_input, grad_output, weight.main_grad
                    )
                else:
                    raise RuntimeError("Unsupported gradient type for gradient accumulation fusion")

            if hasattr(weight, 'grad_added_to_main_grad'):
                # When overlap_grad_reduce is True, need to ensure that backward hooks
                # are all run on the main backprop thread to prevent deadlocks. Setup
                # dummy grad_weight tensor to prevent backward hooks from being run
                # in a background thread.
                if getattr(weight, 'zero_out_wgrad', False):
                    grad_weight = torch.zeros(
                        weight.main_grad.shape,
                        dtype=input.dtype,
                        device=torch.cuda.current_device(),
                        requires_grad=False,
                    )
                else:
                    grad_weight = torch.empty(
                        weight.main_grad.shape,
                        dtype=input.dtype,
                        device=torch.cuda.current_device(),
                        requires_grad=False,
                    )
                weight.grad_added_to_main_grad = True
            else:
                grad_weight = None
        else:
            grad_weight = grad_output.t().matmul(total_input)
        grad_bias = grad_output.sum(dim=0) if use_bias else None

        if ctx.sequence_parallel:
            handle.wait()
            # Need to return None's as gradient has to flow for all the input arguments
            # provided during forward
            return sub_grad_input, grad_weight, grad_bias, None, None, None, None

        if ctx.allreduce_dgrad:
            handle.wait()

        return grad_input, grad_weight, grad_bias, None, None, None, None


def linear_with_grad_accumulation_and_async_allreduce(
    input: torch.Tensor,
    weight: torch.Tensor,
    bias: Optional[torch.Tensor],
    gradient_accumulation_fusion: bool,
    async_grad_allreduce: bool,
    sequence_parallel: bool,
    grad_output_buffer: Optional[List[torch.Tensor]] = None,
    allreduce_dgrad: bool = None,
) -> torch.Tensor:
    """Linear layer execution with asynchronous communication and
    gradient accumulation fusion in backprop.

    This has the option to accumulate the result of backprop
    calculation into an existing gradient buffer, preventing the need
    to do an additional addition kernel after the gradient
    calculation.

    Additionally, the tensor parallel all reduce of the input
    gradients can be done asynchronously with the calculation of
    the weight gradients.

    In the case of sequence parallelism, the reduce scatter of the
    input gradients is done asynchronously with the calcluation of the
    weight gradients.

    Use of this module requires that the environment variable
    CUDA_DEVICE_MAX_CONNECTIONS=1. There are a few collective
    operations, noted in the code, that should be scheduled before
    compute kernels to overlap the communication with the computation,
    which is necessary for a speedup but not for correctness so that
    ordering isn't imposed by the scheduler. Setting
    CUDA_DEVICE_MAX_CONNECTIONS=1 forces the kernels to be scheduled
    in the order they are called.

    Args:
        input (torch.Tensor required): input like torch.nn.functional.linear

        weight (torch.Tensor required): weight like torch.nn.functional.linear

        bias (torch.Tensor optional): bias like torch.nn.functional.linear

        gradient_accumulation_fusion (bool required): Perform the gradient
            accumulation fusion, requires the custom CUDA extension
            fused_weight_gradient_mlp_cuda module. To use
            gradient_accumulation_fusion you must install APEX with
            --cpp_ext and --cuda_ext. For example: "pip install
            --global-option=\"--cpp_ext\" --global-option=\"--cuda_ext .\"
            " Note that the extension requires CUDA>=11. Otherwise, you
            must turn off gradient accumulation fusion."


        async_grad_allreduce (bool required): Do the allreduce of input
            gradients asyncronously with the computation of weight
            gradients. If sequence_parallel is True, this must be
            False, as no all reduce is performed.


        sequence_parallel (bool required): Indicates that sequence
            parallelism is used and thus in the forward pass the input is
            all gathered, and the backward pass the input gradients are
            reduce scattered.

        grad_output_buffer (List[torch.Tensor] optional): Buffer used to save
            output gradients when embedding table wgrad compute is deferred.
            Defaults to None.

        allreduce_dgrad (bool): Do the allreduce of input gradients.
            The allreduce is done asynchronously with the computation of weight
            gradients. If sequence_parallel is True, this must be
            False, as no all reduce is performed.
    """
    if allreduce_dgrad is None:
        warnings.warn(
            "async_grad_allreduce is deprecated and will be removed in a future release. use allreduce_dgrad instead."
        )
        allreduce_dgrad = async_grad_allreduce

    args = [
        input,
        weight,
        bias,
        gradient_accumulation_fusion,
        allreduce_dgrad,
        sequence_parallel,
        grad_output_buffer,
    ]

    if not linear_with_grad_accumulation_and_async_allreduce.warned:
        if os.environ.get('CUDA_DEVICE_MAX_CONNECTIONS') != "1":
            if sequence_parallel:
                warnings.warn(
                    "When using sequence parallelism it is recommended to set the "
                    "environment variable CUDA_DEVICE_MAX_CONNECTIONS to 1 for "
                    "maximum speedup"
                )
                linear_with_grad_accumulation_and_async_allreduce.warned = True

            if allreduce_dgrad:
                warnings.warn(
                    "When using async grad allreduce it is recommended to set the "
                    "environment variable CUDA_DEVICE_MAX_CONNECTIONS to 1 for "
                    "maximum speedup"
                )
                linear_with_grad_accumulation_and_async_allreduce.warned = True

    return LinearWithGradAccumulationAndAsyncCommunication.apply(*args)


linear_with_grad_accumulation_and_async_allreduce.warned = False


class ColumnParallelLinear(torch.nn.Module):
    """Linear layer with column parallelism.

    The linear layer is defined as Y = XA + b. A is parallelized along
    its second dimension as A = [A_1, ..., A_p].

    Args:
        input_size: first dimension of matrix A.
        output_size: second dimension of matrix A.
        bias: If true, add bias
        gather_output: If true, call all-gather on output and make Y available to all GPUs, otherwise, every GPU will have its output which is Y_i = XA_i
        init_method: method to initialize weights. Note that bias is always set to zero.
        stride: For the strided linear layers.
        keep_master_weight_for_test: This was added for testing and should be set to False. It returns the master weights used for initialization.
        skip_bias_add: If True, do not add the bias term, instead return it to be added by the caller. This enables performance optimations where bias can be fused with other elementwise operations.
        skip_weight_param_allocation: If True, weight parameter is not allocated and must be passed as a keyword argument `weight` during the forward pass. Note that this does not affect bias, which will be allocated if bias is True. Defaults to False.
        embedding_activation_buffer: This buffer holds the input activations of the final embedding linear layer on the last pipeline stage when defer_embedding_wgrad_compute is enabled.
        grad_output_buffer: This buffer holds the gradient outputs of the final embedding linear layer on the last pipeline stage when defer_embedding_wgrad_compute is enabled.
        is_expert: If True, the layer is treated as an MoE expert layer.
        config: ModelParallelConfig object
        tp_comm_buffer_name: Communication buffer name is not used in non-Transformer-Engine modules.
        disable_grad_reduce: If True, reduction of output gradients across tensor-parallel ranks will be disabled. Defaults to False. This feature is used by Lora Adapter in Nemo to delay and fuse reduction along with other gradients for performance optimization.
    """

    def __init__(
        self,
        input_size,
        output_size,
        *,
        config: ModelParallelConfig,
        init_method: Callable,
        bias=True,
        gather_output=False,
        stride=1,
        keep_master_weight_for_test=False,
        skip_bias_add=False,
        skip_weight_param_allocation: bool = False,
        embedding_activation_buffer: Optional[List[torch.Tensor]] = None,
        grad_output_buffer: Optional[List[torch.Tensor]] = None,
        is_expert: bool = False,
        tp_comm_buffer_name: str = None,  # Not used
        disable_grad_reduce: bool = False,
    ):
        super(ColumnParallelLinear, self).__init__()

        # Keep input parameters
        self.input_size = input_size
        self.output_size = output_size
        self.gather_output = gather_output
        # Divide the weight matrix along the last dimension.
        self.skip_bias_add = skip_bias_add
        self.is_expert = is_expert
        self.expert_parallel = config.expert_model_parallel_size > 1
        self.embedding_activation_buffer = embedding_activation_buffer
        self.grad_output_buffer = grad_output_buffer
        self.config = config
        self.disable_grad_reduce = disable_grad_reduce

        self.explicit_expert_comm = self.is_expert and (
            config.tensor_model_parallel_size > 1 or self.expert_parallel
        )
        if self.explicit_expert_comm and config.moe_extended_tp:
            world_size = get_tensor_and_expert_parallel_world_size()
            rank = get_tensor_and_expert_parallel_rank()
        else:
            world_size = get_tensor_model_parallel_world_size()
            rank = get_tensor_model_parallel_rank()

        self.output_size_per_partition = divide(output_size, world_size)

        # Parameters.
        # Note: torch.nn.functional.linear performs XA^T + b and as a result
        # we allocate the transpose.
        # Initialize weight.
        if not skip_weight_param_allocation:
            if config.use_cpu_initialization:
                self.weight = Parameter(
                    torch.empty(
                        self.output_size_per_partition, self.input_size, dtype=config.params_dtype
                    )
                )
                if config.perform_initialization:
                    self.master_weight = _initialize_affine_weight_cpu(
                        self.weight,
                        self.output_size,
                        self.input_size,
                        self.output_size_per_partition,
                        0,
                        init_method,
                        stride=stride,
                        return_master_weight=keep_master_weight_for_test,
                        rank=rank,
                        world_size=world_size,
                    )
            else:
                self.weight = Parameter(
                    torch.empty(
                        self.output_size_per_partition,
                        self.input_size,
                        device=torch.cuda.current_device(),
                        dtype=config.params_dtype,
                    )
                )
                if config.perform_initialization:
                    _initialize_affine_weight_gpu(
                        self.weight,
                        init_method,
                        partition_dim=0,
                        stride=stride,
                        expert_parallel=(self.is_expert and self.expert_parallel),
                    )

            setattr(self.weight, 'allreduce', not (self.is_expert and self.expert_parallel))
        else:
            self.weight = None

        if bias:
            if config.use_cpu_initialization:
                self.bias = Parameter(
                    torch.empty(self.output_size_per_partition, dtype=config.params_dtype)
                )
            else:
                self.bias = Parameter(
                    torch.empty(
                        self.output_size_per_partition,
                        device=torch.cuda.current_device(),
                        dtype=config.params_dtype,
                    )
                )
            set_tensor_model_parallel_attributes(self.bias, True, 0, stride)
            if config.perform_initialization:
                # Always initialize bias to zero.
                with torch.no_grad():
                    self.bias.zero_()
            setattr(self.bias, 'allreduce', not (self.is_expert and self.expert_parallel))
        else:
            self.register_parameter('bias', None)

        self.sequence_parallel = config.sequence_parallel
        if self.sequence_parallel and world_size <= 1:
            warnings.warn(
                f"`sequence_parallel` is set to `True`, but tensor model parallel size is {world_size}. "
                f"Disabling sequence parallel."
            )
            self.sequence_parallel = False

        self.allreduce_dgrad = world_size > 1 and not self.sequence_parallel

        if config.gradient_accumulation_fusion and not _grad_accum_fusion_available:
            raise RuntimeError(
                "ColumnParallelLinear was called with gradient_accumulation_fusion set "
                "to True but the custom CUDA extension fused_weight_gradient_mlp_cuda "
                "module is not found. To use gradient_accumulation_fusion you must "
                "install APEX with --cpp_ext and --cuda_ext. For example: "
                "pip install --global-option=\"--cpp_ext\" --global-option=\"--cuda_ext .\" "
                "Note that the extension requires CUDA>=11. Otherwise, you must turn off "
                "gradient accumulation fusion."
            )
        self.gradient_accumulation_fusion = config.gradient_accumulation_fusion

        if self.allreduce_dgrad and self.sequence_parallel:
            raise RuntimeError(
                "`allreduce_dgrad` and `sequence_parallel` cannot be enabled at the same time."
            )

        self._forward_impl = linear_with_grad_accumulation_and_async_allreduce

        # Hook adding a default empty _extra_state for state dict
        self._register_load_state_dict_pre_hook(
            lambda state_dict, prefix, *args, **kwargs: state_dict.setdefault(
                f'{prefix}_extra_state'
            )
        )

    def forward(self, input_: torch.Tensor, weight: Optional[torch.Tensor] = None):
        """Forward of ColumnParallelLinear

        Args:
            input_: 3D tensor whose order of dimension is [sequence, batch, hidden]

            weight (optional): weight tensor to use, compulsory when
                skip_weight_param_allocation is True.

        Returns:
            - output
            - bias

        """
        if weight is None:
            if self.weight is None:
                raise RuntimeError(
                    "weight was not supplied to ColumnParallelLinear forward pass "
                    "and skip_weight_param_allocation is True."
                )
            weight = self.weight
        else:
            # Check the weight passed in is the correct shape
            expected_shape = (self.output_size_per_partition, self.input_size)
            if weight.shape != expected_shape:
                raise RuntimeError(
                    f"supplied weight's shape is {tuple(weight.shape)}, "
                    f"not {expected_shape} as expected"
                )

        if self.config._cpu_offloading_context is not None:
            if self.config._cpu_offloading_context.inside_context == True:
                assert (
                    self.config.cpu_offloading == False
                ), "CPU Offloading cannot be enabled while using non-TE modules"

        bias = self.bias if not self.skip_bias_add else None

        if (
            self.allreduce_dgrad
            or self.sequence_parallel
            or self.explicit_expert_comm
            or self.disable_grad_reduce
        ):
            input_parallel = input_
        else:
            input_parallel = copy_to_tensor_model_parallel_region(input_)

        if self.config.defer_embedding_wgrad_compute:
            self.embedding_activation_buffer.append(input_parallel)

        # Matrix multiply.
        if not weight.requires_grad:
            self._forward_impl = linear_with_frozen_weight
        else:
            self._forward_impl = linear_with_grad_accumulation_and_async_allreduce

        allreduce_dgrad = False if self.explicit_expert_comm else self.allreduce_dgrad

        output_parallel = self._forward_impl(
            input=input_parallel,
            weight=weight,
            bias=bias,
            gradient_accumulation_fusion=self.gradient_accumulation_fusion,
            async_grad_allreduce=allreduce_dgrad,
            sequence_parallel=False if self.explicit_expert_comm else self.sequence_parallel,
            grad_output_buffer=self.grad_output_buffer
            if self.config.defer_embedding_wgrad_compute
            else None,
            allreduce_dgrad=allreduce_dgrad,
        )
        if self.gather_output:
            # All-gather across the partitions.
            assert not self.sequence_parallel
            output = gather_from_tensor_model_parallel_region(output_parallel)
        else:
            output = output_parallel
        output_bias = self.bias if self.skip_bias_add else None
        return output, output_bias

    def sharded_state_dict(self, prefix='', sharded_offsets=(), metadata=None):
        """ Sharding along axis 0, bias sharded """
        state_dict = self.state_dict(prefix='', keep_vars=True)
        return make_sharded_tensors_for_checkpoint(
            state_dict, prefix, {'weight': 0, 'bias': 0}, sharded_offsets
        )

    def set_extra_state(self, state: Any):
        """ Extra state is ignored """

    def get_extra_state(self) -> None:
        """ Keep compatibility with TE state dict. """
        return None


class RowParallelLinear(torch.nn.Module):
    """Linear layer with row parallelism.

    The linear layer is defined as Y = XA + b. A is parallelized along its first dimension and X along its second dimension. A = transpose([A_1 .. A_p]) X = [X_1, ..., X_p]

    Args:
        input_size: first dimension of matrix A.
        output_size: second dimension of matrix A.
        bias: If true, add bias. Note that bias is not parallelized.
        input_is_parallel: If true, we assume that the input is already split across the GPUs and we do not split again.
        init_method: method to initialize weights. Note that bias is always set to zero.
        stride: For the strided linear layers.
        keep_master_weight_for_test: This was added for testing and should be set to False. It returns the master weights used for initialization.
        skip_bias_add: If True, do not add the bias term, instead return it to be added by the caller. This enables performance optimations where bias can be fused with other elementwise operations.
        is_expert: If True, the layer is treated as an MoE expert layer
        tp_comm_buffer_name: Communication buffer name. Not used in
                             non-Transformer-Engine modules.
        config: ModelParallelConfig object

    """

    def __init__(
        self,
        input_size: int,
        output_size: int,
        *,
        config: ModelParallelConfig,
        init_method: Callable,
        bias: bool,
        input_is_parallel: bool,
        skip_bias_add: bool,
        stride: int = 1,
        keep_master_weight_for_test: bool = False,
        is_expert: bool = False,
        tp_comm_buffer_name: str = None,  # Not used
    ):
        super(RowParallelLinear, self).__init__()

        # Keep input parameters
        self.input_size = input_size
        self.output_size = output_size
        self.input_is_parallel = input_is_parallel
        self.skip_bias_add = skip_bias_add
        self.config = config
        self.is_expert = is_expert
        self.expert_parallel = config.expert_model_parallel_size > 1
        self.gradient_accumulation_fusion = config.gradient_accumulation_fusion
        self.sequence_parallel = config.sequence_parallel
        if self.sequence_parallel and not self.input_is_parallel:
            raise RuntimeError("To enable `sequence_parallel`, `input_is_parallel` must be `True`")

        self.explicit_expert_comm = self.is_expert and (
            config.tensor_model_parallel_size > 1 or self.expert_parallel
        )

        # Divide the weight matrix along the last dimension.
        if self.explicit_expert_comm and config.moe_extended_tp:
            world_size = get_tensor_and_expert_parallel_world_size()
            rank = get_tensor_and_expert_parallel_rank()
        else:
            world_size = get_tensor_model_parallel_world_size()
            rank = get_tensor_model_parallel_rank()

        self.input_size_per_partition = divide(input_size, world_size)

        # Parameters.
        # Note: torch.nn.functional.linear performs XA^T + b and as a result
        # we allocate the transpose.
        # Initialize weight.
        if config.use_cpu_initialization:
            self.weight = Parameter(
                torch.empty(
                    self.output_size, self.input_size_per_partition, dtype=config.params_dtype
                )
            )
            if config.perform_initialization:
                self.master_weight = _initialize_affine_weight_cpu(
                    self.weight,
                    self.output_size,
                    self.input_size,
                    self.input_size_per_partition,
                    1,
                    init_method,
                    stride=stride,
                    return_master_weight=keep_master_weight_for_test,
                    params_dtype=config.params_dtype,
                    rank=rank,
                    world_size=world_size,
                )
        else:
            self.weight = Parameter(
                torch.empty(
                    self.output_size,
                    self.input_size_per_partition,
                    device=torch.cuda.current_device(),
                    dtype=config.params_dtype,
                )
            )
            if config.perform_initialization:
                _initialize_affine_weight_gpu(
                    self.weight,
                    init_method,
                    partition_dim=1,
                    stride=stride,
                    expert_parallel=(self.is_expert and self.expert_parallel),
                )
        setattr(self.weight, 'allreduce', not (self.is_expert and self.expert_parallel))

        if bias:
            if config.use_cpu_initialization:
                self.bias = Parameter(torch.empty(self.output_size, dtype=config.params_dtype))
            else:
                self.bias = Parameter(
                    torch.empty(
                        self.output_size,
                        device=torch.cuda.current_device(),
                        dtype=config.params_dtype,
                    )
                )

            if config.perform_initialization:
                # Always initialize bias to zero.
                with torch.no_grad():
                    self.bias.zero_()
            setattr(self.bias, 'allreduce', not (self.is_expert and self.expert_parallel))
            setattr(self.bias, 'sequence_parallel', self.sequence_parallel)
        else:
            self.register_parameter('bias', None)

        self._forward_impl = linear_with_grad_accumulation_and_async_allreduce

        # Hook adding a default empty _extra_state for state dict
        self._register_load_state_dict_pre_hook(
            lambda state_dict, prefix, *args, **kwargs: state_dict.setdefault(
                f'{prefix}_extra_state'
            )
        )

    def forward(self, input_):
        """Forward of RowParallelLinear

        Args:
            input_: 3D tensor whose order of dimension is [sequence, batch, hidden]

        Returns:
            - output
            - bias
        """

        if self.config._cpu_offloading_context is not None:
            if self.config._cpu_offloading_context.inside_context == True:
                assert (
                    self.config.cpu_offloading == False
                ), "CPU Offloading cannot be enabled while using non-TE modules"

        # Set up backprop all-reduce.
        if self.input_is_parallel:
            input_parallel = input_
        else:
            assert not self.sequence_parallel
            input_parallel = scatter_to_tensor_model_parallel_region(input_)
        # Matrix multiply.
        if not self.weight.requires_grad:
            self._forward_impl = linear_with_frozen_weight
        else:
            self._forward_impl = linear_with_grad_accumulation_and_async_allreduce

        allreduce_dgrad = False

        output_parallel = self._forward_impl(
            input=input_parallel,
            weight=self.weight,
            bias=None,
            gradient_accumulation_fusion=self.gradient_accumulation_fusion,
            async_grad_allreduce=allreduce_dgrad,
            sequence_parallel=False,
            grad_output_buffer=None,
            allreduce_dgrad=allreduce_dgrad,
        )

        # All-reduce across all the partitions.
        if self.explicit_expert_comm:
            assert self.skip_bias_add
            output_ = output_parallel
        elif self.sequence_parallel:
            output_ = reduce_scatter_to_sequence_parallel_region(output_parallel)
        else:
            output_ = reduce_from_tensor_model_parallel_region(output_parallel)
        if not self.skip_bias_add:
            output = (output_ + self.bias) if self.bias is not None else output_
            output_bias = None
        else:
            output = output_
            output_bias = self.bias
        return output, output_bias

    def sharded_state_dict(self, prefix='', sharded_offsets=(), metadata=None):
        """ Sharding along axis 1, bias not sharded """
        state_dict = self.state_dict(prefix='', keep_vars=True)
        return make_sharded_tensors_for_checkpoint(
            state_dict, prefix, {'weight': 1}, sharded_offsets
        )

    def set_extra_state(self, state: Any):
        """ Extra state is ignored """

    def get_extra_state(self) -> None:
        """ Keep compatibility with TE state dict. """
        return None<|MERGE_RESOLUTION|>--- conflicted
+++ resolved
@@ -293,10 +293,7 @@
     async_grad_allreduce: bool,
     sequence_parallel: bool,
     grad_output_buffer: Optional[List[torch.Tensor]] = None,
-<<<<<<< HEAD
-=======
     allreduce_dgrad: bool = None,
->>>>>>> a645f896
 ) -> torch.Tensor:
     """Linear layer execution with weight.requires_grad == False.
 
@@ -327,13 +324,10 @@
     grad_output_buffer (List[torch.Tensor] optional): dummy argument, used to
     keep the API unified between all forward implementation functions.
 
-<<<<<<< HEAD
-=======
     allreduce_dgrad (bool): Do the allreduce of input gradients.
         Here, async and sync allreduce are the same. If sequence_parallel is
         True, this must be False, as no all reduce is performed.
 
->>>>>>> a645f896
     """
 
     assert grad_output_buffer is None, (
