--- conflicted
+++ resolved
@@ -74,14 +74,13 @@
     activation_func: Callable = mact.gelu_approx
     """Activation function to use for the non-linearity in the MLP."""
 
-<<<<<<< HEAD
     swash_alpha: float = 1.0
     """Alpha value for the swash activation function."""
-=======
+
     activation_func_fp8_input_store: bool = False
     """Store the input of MLP activation function in FP8 for backprop to save memory.
-    The stored input is casted back to the original precision before backprop compuatation."""
->>>>>>> a645f896
+    The stored input is casted back to the original precision before backprop compuatation.
+    TODO: support this"""
 
     num_moe_experts: int = None
     """Number of experts to use for MoE layer. When set, it replaces MLP with MoE layer. Set to None
@@ -285,7 +284,9 @@
     disable_parameter_transpose_cache: bool = False
     """When set to true, the parameter transposes are not cached for subsequent iterations."""
 
-<<<<<<< HEAD
+    enable_cuda_graph: bool = False
+    """When set to true, TransformerLayer blocks are wrapped with CUDA graph."""
+
     dsparse_block_width: int = None
     """If None and dsparse_factor is set, uses ffn_hidden_size blocks. Defaults to None."""
     dsparse_router_init_method: Callable = None
@@ -298,10 +299,6 @@
     """Loss coefficients for the gate auxiliar losses. Defaults to an empty list. """
     mlp_log_gate_stats: bool = False
     """Whether to log gate statistics for the MLP layer."""
-=======
-    enable_cuda_graph: bool = False
-    """When set to true, TransformerLayer blocks are wrapped with CUDA graph."""
->>>>>>> a645f896
 
     # These 2 attributes are WAR for TRTLLM export. DO NOT USE!! WILL BE DEPRECATED SOON!!
     max_position_embeddings: int = 0
@@ -460,7 +457,7 @@
             self.output_layer_init_method = scaled_init_method_normal(
                 self.init_method_std, self.num_layers
             )
-<<<<<<< HEAD
+
         if self.dsparse_block_width and self.dsparse_router_init_method is None:
             self.dsparse_router_init_method = self.init_method
 
@@ -478,7 +475,6 @@
             assert key in GATE_LOSSES, f"Gate loss {key} not recognized. Available losses are {GATE_LOSSES.keys()}."
         if "group_entropy" in self.gate_aux_losses:
             assert self.dsparse_block_width is not None
-=======
 
         if self.moe_extended_tp:
             if self.moe_token_dispatcher_type != 'allgather':
@@ -489,5 +485,4 @@
             if self.ffn_hidden_size % extended_tp_size != 0:
                 raise ValueError(
                     f'ffn_hidden_size: {self.ffn_hidden_size} must be divisible by extended_tp_size {extended_tp_size}'
-                )
->>>>>>> a645f896
+                )