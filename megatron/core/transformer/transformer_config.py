--- conflicted
+++ resolved
@@ -143,15 +143,12 @@
     moe_input_jitter_eps: float = None
     moe_token_dropping: bool = False  # TODO: Support token dropping.
 
-<<<<<<< HEAD
     dsparse_factor: int = None
     dsparse_nblocks: int = None
     dsparse_normalize_mask: bool = False
-=======
     # These 2 attributes are WAR for TRTLLM export. DO NOT USE!! WILL BE DEPRECATED SOON!!
     max_position_embeddings: int = 0
     rotary_percent: float = 0
->>>>>>> a5415fcf
 
     def __post_init__(self):
         """ Python dataclass method that is used to modify attributes after initialization.
