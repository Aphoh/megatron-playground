--- conflicted
+++ resolved
@@ -365,89 +365,33 @@
         )
 
 
-try:
-    class TEDotProductAttention(te.pytorch.DotProductAttention):
-        """
-        Wrapper for the Transformer-Engine's `DotProductAttention` layer that also
-        has "flash attention" enabled.
-
-        Note that if Megatron's parallel_state has not been initialized yet, the
-        tp_group and cp_group passed to TE will be None and must be set later
-        via set_tensor_parallel_group() and set_context_parallel_group().
-        """
-
-        cp_stream: torch.cuda.Stream = None
-
-        def __init__(
-            self,
-            config: TransformerConfig,
-            layer_number: int,
-            attn_mask_type: AttnMaskType,
-            attention_type: str,
-            attention_dropout: float = None,
+class TEDotProductAttention(te.pytorch.DotProductAttention):
+    """
+    Wrapper for the Transformer-Engine's `DotProductAttention` layer that also
+    has "flash attention" enabled.
+
+    Note that if Megatron's parallel_state has not been initialized yet, the
+    tp_group and cp_group passed to TE will be None and must be set later
+    via set_tensor_parallel_group() and set_context_parallel_group().
+    """
+
+    cp_stream: torch.cuda.Stream = None
+
+    def __init__(
+        self,
+        config: TransformerConfig,
+        layer_number: int,
+        attn_mask_type: AttnMaskType,
+        attention_type: str,
+        attention_dropout: float = None,
+    ):
+        self.config = config
+        self.te_forward_mask_type = False
+        self.qkv_format: str = 'sbhd'
+
+        if self.config.apply_query_key_layer_scaling != bool(
+            int(os.getenv('NVTE_APPLY_QK_LAYER_SCALING', '0'))
         ):
-<<<<<<< HEAD
-            self.config = config
-            self.te_forward_mask_type = False
-            self.qkv_format: str = 'sbhd'
-
-            if self.config.apply_query_key_layer_scaling != bool(
-                int(os.getenv('NVTE_APPLY_QK_LAYER_SCALING', '0'))
-            ):
-                raise ValueError(
-                    f"apply_query_key_layer_scaling is {self.config.apply_query_key_layer_scaling} "
-                    f"but environment variable NVTE_APPLY_QK_LAYER_SCALING is "
-                    f"{os.getenv('NVTE_APPLY_QK_LAYER_SCALING')}. Transformer Engine does not support "
-                    f"setting query key layer scaling via argument, so these two must match."
-                )
-
-            extra_kwargs = {}
-            te_version = packaging.version.Version(version("transformer-engine"))
-            if te_version >= packaging.version.Version("0.11.0"):
-                extra_kwargs["num_gqa_groups"] = self.config.num_query_groups
-            elif self.config.num_query_groups != self.config.num_attention_heads:
-                raise ValueError(
-                    f"Transformer Engine v{te_version} does not support Grouped Query Attention, "
-                    f"use a newer version of Transformer Engine. "
-                    f"(num_query_groups ({self.config.num_query_groups}) != "
-                    f"num_attention_heads ({self.config.num_attention_heads}))"
-                )
-
-            if te_version >= packaging.version.Version("0.10.0"):
-                extra_kwargs["attention_type"] = attention_type
-                # older version don't need attention_type
-
-            if te_version > packaging.version.Version("0.12.0"):
-                self.te_forward_mask_type = True
-
-            # Only Transformer-Engine version >= 1.0.0 supports context parallelism
-            if te_version >= packaging.version.Version("1.0.0"):
-                if getattr(TEDotProductAttention, "cp_stream") is None:
-                    TEDotProductAttention.cp_stream = torch.cuda.Stream()
-                extra_kwargs["cp_group"] = get_context_parallel_group(check_initialized=False)
-                extra_kwargs["cp_global_ranks"] = get_context_parallel_global_ranks(
-                    check_initialized=False
-                )
-                extra_kwargs["cp_stream"] = TEDotProductAttention.cp_stream
-            else:
-                assert (
-                    self.config.context_parallel_size == 1
-                ), "Only Transformer-Engine version >= 1.0.0 supports context parallelism!"
-
-            if config.window_size is not None:
-                # Check version
-                assert te_version >= packaging.version.Version(
-                    "1.2.0"
-                ), f"Transformer-Engine version ({str(te_version)}) must be >= 1.2.0 to support sliding window attention."
-                extra_kwargs['window_size'] = config.window_size
-
-            super().__init__(
-                num_attention_heads=self.config.num_attention_heads,
-                kv_channels=self.config.kv_channels,
-                attention_dropout=self.config.attention_dropout
-                if attention_dropout is None
-                else attention_dropout,
-=======
             raise ValueError(
                 f"apply_query_key_layer_scaling is {self.config.apply_query_key_layer_scaling} "
                 f"but environment variable NVTE_APPLY_QK_LAYER_SCALING is "
@@ -552,64 +496,16 @@
                 key,
                 value,
                 attention_mask,
->>>>>>> cac60ce4
                 attn_mask_type=attn_mask_type.name,
-                sequence_parallel=self.config.sequence_parallel,
-                tp_size=self.config.tensor_model_parallel_size,
-                get_rng_state_tracker=get_cuda_rng_tracker,
-                tp_group=get_tensor_model_parallel_group(check_initialized=False),
-                layer_number=layer_number,
-                **extra_kwargs,
-            )
-
-        def forward(
-            self,
-            query: Tensor,
-            key: Tensor,
-            value: Tensor,
-            attention_mask: Tensor,
-            attn_mask_type: AttnMaskType,
-            packed_seq_params: PackedSeqParams = None,
-        ):
-            packed_seq_kwargs = (
-                dataclasses.asdict(packed_seq_params) if packed_seq_params is not None else {}
-            )
-            te_version = packaging.version.Version(version("transformer-engine"))
-            # overwrite self.qkv_format depending on self.config.apply_rope_fusion, which can be set after init
-            if self.config.apply_rope_fusion and te_version > packaging.version.Version("0.13.0"):
-                self.qkv_format = 'bshd'
-
-            qkv_format = packed_seq_kwargs.get('qkv_format', self.qkv_format)
-
-            if te_version < packaging.version.Version("1.3.0"):
-                # TE 1.3.0 introduces precomputing max_seqlen to remove unnecessary kernels and D2H copies (#555)
-                # These two arguments did not exist prior to 1.3.0
-                packed_seq_kwargs.pop("max_seqlen_q", None)
-                packed_seq_kwargs.pop("max_seqlen_kv", None)
-
-            if self.config.apply_rope_fusion and qkv_format == 'bshd':
-                query, key, value = [x.transpose(0, 1).contiguous() for x in (query, key, value)]
-
-            if self.te_forward_mask_type:
-                core_attn_out = super().forward(
-                    query,
-                    key,
-                    value,
-                    attention_mask,
-                    attn_mask_type=attn_mask_type.name,
-                    **packed_seq_kwargs,
-                )
-            else:
-                core_attn_out = super().forward(query, key, value, attention_mask, **packed_seq_kwargs,)
-
-            if self.config.apply_rope_fusion and qkv_format == 'bshd':
-                return core_attn_out.transpose(0, 1)
-            else:
-                return core_attn_out
-except AttributeError:
-    print("Unable to import TEDotProductAttention from transformer-engine. Using DotProductAttention.")
-    from megatron.core.transformer.dot_product_attention import DotProductAttention
-    TEDotProductAttention = DotProductAttention
+                **packed_seq_kwargs,
+            )
+        else:
+            core_attn_out = super().forward(query, key, value, attention_mask, **packed_seq_kwargs,)
+
+        if self.config.apply_rope_fusion and qkv_format == 'bshd':
+            return core_attn_out.transpose(0, 1)
+        else:
+            return core_attn_out
 
 
 try:
