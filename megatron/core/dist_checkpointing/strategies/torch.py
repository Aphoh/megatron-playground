# Copyright (c) 2022-2023, NVIDIA CORPORATION.  All rights reserved.

""" Strategies using PyTorch distributed.checkpoint as an underlying format. """
import dataclasses
import io
import itertools
from collections import defaultdict
from logging import getLogger
from pathlib import Path
from typing import Any, Dict, Iterable, List, Optional, Tuple, Union, cast

import torch
from torch.distributed import checkpoint
from torch.distributed._shard.metadata import ShardMetadata
from torch.distributed._shard.sharded_tensor import Shard, ShardedTensorMetadata, TensorProperties
from torch.distributed._sharded_tensor import ShardedTensor as TorchShardedTensor
from torch.distributed.checkpoint import (
    DefaultLoadPlanner,
    DefaultSavePlanner,
    FileSystemReader,
    LoadPlan,
    SavePlan,
    TensorStorageMetadata,
    WriteItem,
)
from torch.distributed.checkpoint._nested_dict import FLATTEN_MAPPING, unflatten_state_dict
from torch.distributed.checkpoint._traverse import OBJ_PATH, traverse_state_dict
from torch.distributed.checkpoint.default_planner import create_default_local_save_plan
from torch.distributed.checkpoint.planner_helpers import _create_write_items

from ..core import CheckpointingException
from ..dict_utils import nested_values
from ..mapping import (
    ShardedBase,
    ShardedObject,
    ShardedStateDict,
    ShardedTensor,
    StateDict,
    is_main_replica,
)
<<<<<<< HEAD
from .base import LoadShardedStrategy, SaveShardedStrategy, StrategyAction, default_strategies
=======
from .async_utils import AsyncRequest
from .base import (
    AsyncSaveShardedStrategy,
    LoadShardedStrategy,
    SaveShardedStrategy,
    StrategyAction,
    default_strategies,
)
>>>>>>> a645f896
from .filesystem_async import FileSystemWriterAsync
from .state_dict_saver import save_state_dict_async_finalize, save_state_dict_async_plan

_import_trigger = None

logger = getLogger(__name__)


def flatten_state_dict(
    state_dict: ShardedStateDict,
) -> Tuple[ShardedStateDict, Dict[str, OBJ_PATH]]:
    """ Flattens state dict into a single level dict.

    It's a copy of torch.distributed.checkpoint._nested_dict.flatten_state_dict
    which also accepts ShardedBase tensors as terminal objects

    Args:
        state_dict (ShardedStateDict): state dict to be flattened

    Returns (tuple): flattened state dict and a mapping allowing to recreate the original one

    """
    flattened = {}
    mappings = {}

    def flat_copy(path: OBJ_PATH, value: Any) -> None:
        new_fqn = ".".join(map(str, path))
        if new_fqn in flattened:
            raise ValueError(f"duplicated flatten key {new_fqn}")
        flattened[new_fqn] = value
        mappings[new_fqn] = path

    traverse_state_dict(state_dict, flat_copy, lambda x: isinstance(x, (torch.Tensor, ShardedBase)))
    return flattened, mappings


def sharded_tensor_to_torch_sharded_tensor(
    sh_tens: List[ShardedTensor], rank: Optional[int] = None
) -> TorchShardedTensor:
    """Convert MCore ShardedTensor to PyT ShardedTensor. PyT requires information about all chunks.

    NOTE: this function assumes regular (grid) sharding of the MCore ShardedTensor.
    The only local irregularities could be introduced with a `flattened_range` attribute.

    NOTE: `flattened_range` is currently supported only for 1D tensors.

    This function follows the logic of torch.distributed.fsdp._shard_utils._create_chunk_sharded_tensor.
    Additionally, it saves `prepend_axis_num` (specific to MCore) as an attribute
    for further restoration in `_unwrap_pyt_sharded_tensor`.

    Args:
        sh_tens (List[ShardedTensor]): list of sharded tensors to convert
        rank (int, optional): current process rank passed to PyT ShardedTensor.
            If None, assumes rank in the default pg.

    Returns (TorchShardedTensor): PyT ShardedTensor containing all passed shards.

    """
    if rank is None:
        rank = torch.distributed.get_rank()

    some_sh_ten = sh_tens[0]
    has_flattened_range = some_sh_ten.flattened_range is not None

    prepend_axis_num = sh_tens[0].prepend_axis_num
    # Determine local shards
    if has_flattened_range:
        if prepend_axis_num:
            raise NotImplementedError(
                '`prepend_axis_num` attribute of ShardedTensor not supported'
                'together with `flattened_range` for PyT Distributed format'
            )
        for sh_ten in sh_tens:
            assert sh_ten.flattened_range is not None
            assert len(sh_ten.global_offset) == 1, sh_ten

        local_shards = [
            Shard.from_tensor_and_offsets(
                sh_ten.data, [sh_ten.global_offset[0] + sh_ten.flattened_range.start], rank
            )
            for sh_ten in sh_tens
        ]
        offsets_shape = some_sh_ten.local_shape  # used to determine local offsets
    else:
        # Apply extra axes `prepend_axis_num` with a view
        for sh_ten in sh_tens:
            assert sh_ten.flattened_range is None, sh_ten.flattened_range
            if prepend_axis_num:
                sh_ten.data = sh_ten.data.view((1,) * prepend_axis_num + sh_ten.local_shape)

        local_shards = [
            Shard.from_tensor_and_offsets(sh_ten.data, list(sh_ten.global_offset), rank)
            for sh_ten in sh_tens
        ]
        offsets_shape = some_sh_ten.data.shape  # includes prepended axes

    local_global_offsets = {}
    for sh_ten in sh_tens:
        local_global_offsets.setdefault(sh_ten.global_offset, []).append(sh_ten)

    # Create a ShardedTensor without invoking communication. Determine global shards
    shard_metadata = []
    # NOTE: here we assume a regular grid of shards
    for fragment_offsets in itertools.product(*map(range, some_sh_ten.axis_fragmentations)):
        offset = tuple(map(lambda x: x[0] * x[1], zip(fragment_offsets, offsets_shape)))
        if offset in local_global_offsets:
            # local shard
            placement = f"rank:{rank}/cuda"
            for sh_ten in local_global_offsets[offset]:
                if has_flattened_range:
                    offset = (sh_ten.global_offset[0] + sh_ten.flattened_range.start,)
                size = sh_ten.data.shape
                shard_metadata.append(ShardMetadata(offset, size, placement))

        else:
            # for shards from other ranks we provide simplistic data - this information will be discarded
            # during TorchShardedTensor._init_from_local_shards_and_global_metadata call
            shard_metadata.append(ShardMetadata(offset, offsets_shape, "cuda"))

    tensor = some_sh_ten.data
    sharded_tensor_metadata = ShardedTensorMetadata(
        shards_metadata=shard_metadata,
        size=torch.Size(some_sh_ten.global_shape),
        tensor_properties=TensorProperties(
            dtype=tensor.dtype,
            layout=tensor.layout,
            requires_grad=tensor.requires_grad,
            memory_format=torch.contiguous_format,
            pin_memory=tensor.is_pinned(),
        ),
    )
    pyt_sh_ten = TorchShardedTensor._init_from_local_shards_and_global_metadata(
        local_shards, sharded_tensor_metadata=sharded_tensor_metadata, process_group=None
    )
    pyt_sh_ten.prepend_axis_num = prepend_axis_num
    return pyt_sh_ten


def mcore_to_pyt_state_dict(
    state_dict: Dict[str, List[ShardedBase]],
    is_loading: bool = False,
    init_device: torch.device = torch.device("cpu"),
) -> Dict[str, Union[TorchShardedTensor, io.BytesIO]]:
    """Turn state dict with ShardedTensors and ShardedObjects to state dict compatible with PyT Dist format.

    Operates in-place and returns the original state dict.

    Args:
        state_dict (Dict[str, List[ShardedBase]]): flattened state dict, where values
            are lists of either ShardedTensor or ShardedObjects.
        is_loading (bool, optional): flag indicating if loading or saving. Defaults to False.
        init_device (torch.device, optional): device to initialize potentially missing tensors
            during loading. Defaults to 'cpu'.

    Returns (Dict[str, Union[TorchShardedTensor, io.BytesIO]]): original dictionary with values
        converted either into PyT ShardedTensors or io.BytesIO.

    """
    rank = torch.distributed.get_rank()
    pyt_state_dict = {}

    def _mcore_to_torch_sharded_tensor(sh_tens: List[ShardedTensor]) -> TorchShardedTensor:
        """Build a PyT ShardedTensor from given shards.

        During loading:
        - if data is None, initialize it with an empty tensor (will be used to copy the data into)
        - if `allow_shape_mismatch` is True, the data is initialized with zeros
            prior to loading (not all parts of the tensor will be read from the checkpoint)
        """
        assert all(isinstance(sh_ten, ShardedTensor) for sh_ten in sh_tens), sh_tens
        for sh_ten in sh_tens:
            if sh_ten.data is None:
                if is_loading:
                    sh_ten.init_data(
                        init_device,
                        init_fn=torch.zeros if sh_ten.allow_shape_mismatch else torch.empty,
                    )
                else:
                    raise CheckpointingException(f'`data` attr is None for {sh_ten}')
            else:
                sh_ten.data = sh_ten.data.detach()
                if sh_ten.allow_shape_mismatch and is_loading:
                    sh_ten.data.zero_()

        torch_sh_ten = sharded_tensor_to_torch_sharded_tensor(sh_tens, rank)
        torch_sh_ten.key = sh_tens[0].key
        return torch_sh_ten

    def _mcore_to_torch_sharded_object(sh_objs: List[ShardedObject]) -> io.BytesIO:
        """Build io.BytesIO from given sharded objects data."""
        assert all(isinstance(sh_obj, ShardedObject) for sh_obj in sh_objs), sh_objs
        serialized_data = io.BytesIO()
        torch.save([sh_obj.data for sh_obj in sh_objs], serialized_data)
        return serialized_data

    for k, v in state_dict.items():
        if isinstance(v[0], ShardedTensor):
            v = cast(List[ShardedTensor], v)
            pyt_state_dict[k] = _mcore_to_torch_sharded_tensor(v)
        else:
            v = cast(List[ShardedObject], v)
            pyt_state_dict[k] = _mcore_to_torch_sharded_object(v)

    return pyt_state_dict


def _unwrap_pyt_sharded_tensor(sh_ten: TorchShardedTensor) -> List[torch.Tensor]:
    """ Unwrap tensor from PyT ShardedTensor instance.

    If `prepend_axis_num` was non-zero (which is specific to MCore ShardedTensor)
    then the tensor has additional singleton dimensions which should be squeezed.
    """
    prepend_axis_num = getattr(sh_ten, 'prepend_axis_num', 0)
    if prepend_axis_num == 0:
        return [sh.tensor for sh in sh_ten.local_shards()]
    ret_tensors = []
    for sh in sh_ten.local_shards():
        ten = sh.tensor
        for _ in range(prepend_axis_num):
            ten = ten.squeeze(0)
        ret_tensors.append(ten)
    return ret_tensors


def _replace_state_dict_keys_with_sharded_keys(
    sharded_state_dict: ShardedStateDict, keep_only_main_replica: bool = False
) -> Tuple[Dict[str, List[ShardedBase]], FLATTEN_MAPPING, Dict[str, List[str]]]:
    """Group ShardedBase objects by keys and return mappings required for recreating the original dict. """
    flat_sd, flat_mapping = flatten_state_dict(sharded_state_dict)
    rename_mapping = defaultdict(list)
    new_flat_sd = defaultdict(list)
    for k, sh_base in flat_sd.items():
        assert isinstance(sh_base, ShardedBase), type(sh_base)
        key = sh_base.unique_key if isinstance(sh_base, ShardedObject) else sh_base.key
        if is_main_replica(sh_base.replica_id) or not keep_only_main_replica:
            rename_mapping[key].append(k)
            new_flat_sd[key].append(sh_base)
    return new_flat_sd, flat_mapping, rename_mapping


def _replace_sharded_keys_with_state_dict_keys(
    state_dict: Dict[str, List[Union[torch.Tensor, io.BytesIO]]],
    flat_mapping: FLATTEN_MAPPING,
    rename_mapping: Dict[str, List[str]],
):
    """ Inverse of _replace_state_dict_keys_with_sharded_keys. """
    recovered_sd = {}
    for k, tensors in state_dict.items():
        assert len(tensors) == len(rename_mapping[k])
        for ten, recovered_k in zip(tensors, rename_mapping[k]):
            recovered_sd[recovered_k] = ten

    return unflatten_state_dict(recovered_sd, flat_mapping)


def _restore_dict_types(x: Union[dict, list, Any], keys_template: Union[dict, list, Any]):
    """ Recursively update `x` keys, based on `keys_template`. """
    if isinstance(keys_template, dict):
        assert isinstance(x, dict), type(x)
        for k, v in keys_template.items():
            if not isinstance(k, str):
                assert str(k) in x, (k, x.keys)
                x[k] = x.pop(str(k))
            _restore_dict_types(x[k], v)
    elif isinstance(keys_template, list):
        assert isinstance(x, list), type(x)
        for x_val, templ_val in zip(x, keys_template):
            _restore_dict_types(x_val, templ_val)


class MCoreSavePlanner(DefaultSavePlanner):
    """Differs with the default planner by saving BytesIO objects on all ranks.

    In the integration of MCore with PyT Distributed format, BytesIO objects
    come from ShardedObjects, which should be treated as separate objects on each rank
    (not common on all ranks).

    Also, the objects are already packed in io.BytesIO, so no need to redo it
    in transform_object.
    """

    def create_local_plan(self) -> SavePlan:
        plan = create_default_local_save_plan(self.state_dict, self.is_coordinator)
        self._add_non_coordinator_iobytes_request(plan)
        if self.flatten_state_dict:
            plan = dataclasses.replace(plan, planner_data=self.mappings)
        self.plan = plan

        return self.plan

    def _add_non_coordinator_iobytes_request(self, plan):
        if self.is_coordinator:
            return
        for fqn, obj in self.state_dict.items():
            if isinstance(obj, io.BytesIO):
                plan.items.extend(_create_write_items(fqn, obj))

    def transform_object(self, write_item: WriteItem, object: Any):
        return object


class MCoreLoadPlanner(DefaultLoadPlanner):
    """Adds global shape validation to the default planner.

    If global shape validation can be ignored (shouldn't!), the default
    load planner can be used.
    """

    def __init__(
        self, *args, shapes_validation_sharded_tensors: Iterable[ShardedTensor] = (), **kwargs
    ) -> None:
        super().__init__(*args, **kwargs)
        self.shapes_validation_sharded_tensors = shapes_validation_sharded_tensors

    def _validate_global_shapes(self, metadata, sharded_tensors):
        for sh_ten in sharded_tensors:
            loaded_shape = metadata.state_dict_metadata[sh_ten.key].size
            if loaded_shape != sh_ten.global_shape:
                _msg = (
                    f'Global shape mismatch for loaded ({loaded_shape})'
                    f' and expected ({sh_ten.global_shape}) tensor'
                    f' for key {sh_ten.key}'
                )
                raise CheckpointingException(_msg)

    def create_local_plan(self) -> LoadPlan:
        self._validate_global_shapes(self.metadata, self.shapes_validation_sharded_tensors)
        return super().create_local_plan()


class TorchDistSaveShardedStrategy(AsyncSaveShardedStrategy):
    """Async save strategy for the PyT Distributed format.

    The idea is to translate MCore ShardedTensors into PyT ShardedTensors
    and use the async-adjusted torch.distributed.checkpoint saving mechanism
    provided by the FileSystemWriterAsync writer.
    """

    def __init__(
        self, backend: str, version: int, keep_only_main_replica: bool = True, thread_count: int = 2
    ):
        """Adds parameters specific to PyT Distributed format
        Args:
            backend (str): format backend string
            version (int): format version
            keep_only_main_replica (bool, optional): PyT Distributed has a mechanism
                for deduplication, but replica_id aware deduplication is more coherent.
                Default is True (recommended to keep it).
            thread_count (int, optional): threads to use during saving.
                Affects the number of files in the checkpoint (saving ranks * num_threads).
        """
        super().__init__(backend, version)
        self.keep_only_main_replica = keep_only_main_replica
        self.thread_count = thread_count

<<<<<<< HEAD
        # Intermediate state
        self.save_state_dict_ret: Optional[Tuple[Any, ...]] = None

    def save(self, sharded_state_dict: ShardedStateDict, checkpoint_dir: Path):
=======
    def async_save(
        self, sharded_state_dict: ShardedStateDict, checkpoint_dir: Path
    ) -> AsyncRequest:
>>>>>>> a645f896
        """ Translates MCore ShardedTensors to PyT ShardedTensors and saves in PyT Distributed format.

        Args:
            sharded_state_dict (ShardedStateDict): sharded state dict to save
            checkpoint_dir (Path): checkpoint directory

        Returns: None
        """
        # Translate the state dict
        (
            sharded_state_dict,
            flat_mapping,
            rename_mapping,
        ) = _replace_state_dict_keys_with_sharded_keys(
            sharded_state_dict, self.keep_only_main_replica
        )
        pyt_state_dict = mcore_to_pyt_state_dict(sharded_state_dict, False)
<<<<<<< HEAD

        # Using async infrastructure for sync save
        writer = FileSystemWriterAsync(checkpoint_dir, thread_count=self.thread_count)
        self.save_state_dict_ret = save_state_dict_async_plan(
=======
        # Use PyT saving mechanism
        writer = FileSystemWriterAsync(checkpoint_dir, thread_count=self.thread_count)

        save_state_dict_ret = save_state_dict_async_plan(
>>>>>>> a645f896
            pyt_state_dict,
            writer,
            None,
            planner=MCoreSavePlanner(dedup_replicated_tensors=not self.keep_only_main_replica),
        )
<<<<<<< HEAD
        fun_args = writer.get_save_function_and_args()
        if fun_args is not None:
            fun, args = fun_args
            fun(*args)
        self._finalize_save()

    def _finalize_save(self) -> None:
        """ Perform save finalization.

        Breakdown into `save` and `save_finalize` cn be useful for async saving.
        """
        if self.save_state_dict_ret is None:
            raise CheckpointingException('finalize_save called, but no ckpt save in progress')

        save_state_dict_async_finalize(*self.save_state_dict_ret)
        self.save_state_dict_ret = None
        torch.distributed.barrier()
=======
        return self._get_save_and_finalize_callbacks(writer, save_state_dict_ret)

    def _get_save_and_finalize_callbacks(self, writer, save_state_dict_ret) -> AsyncRequest:
        save_fn_args = writer.get_save_function_and_args()
        save_fn, save_args = save_fn_args

        def finalize_fn():
            save_state_dict_async_finalize(*save_state_dict_ret)
            torch.distributed.barrier()

        return AsyncRequest(save_fn, save_args, [finalize_fn])
>>>>>>> a645f896

    def can_handle_sharded_objects(self):
        return True


class TorchDistLoadShardedStrategy(LoadShardedStrategy):
    """Basic load strategy for the PyT Distributed format. """

    def load(self, sharded_state_dict: ShardedStateDict, checkpoint_dir: Path) -> StateDict:
        """Translates MCore ShardedTensors to PyT ShardedTensors and loads from PyT Distributed format.

        Args:
            sharded_state_dict (ShardedStateDict): sharded state dict with mapping
                information to instruct loading
            checkpoint_dir (Path): checkpoint directory

        Returns: loaded state dict
        """
        flexible_shape_sharded_tensors = [
            sh_ten
            for sh_ten in nested_values(sharded_state_dict)
            if isinstance(sh_ten, ShardedTensor) and not sh_ten.allow_shape_mismatch
        ]

        orig_sharded_state_dict = sharded_state_dict
        # MCore state dict to PyT Distributed compatible
        (
            sharded_state_dict,
            flat_mapping,
            rename_mapping,
        ) = _replace_state_dict_keys_with_sharded_keys(sharded_state_dict)
        pyt_state_dict = mcore_to_pyt_state_dict(sharded_state_dict, True)
        # Load PyT Distributed format
        checkpoint.load_state_dict(
            pyt_state_dict,
            FileSystemReader(checkpoint_dir),
            planner=MCoreLoadPlanner(
                shapes_validation_sharded_tensors=flexible_shape_sharded_tensors
            ),
        )
        pyt_state_dict = cast(
            Dict[str, Union[TorchShardedTensor, List[io.BytesIO]]], pyt_state_dict
        )
        # Unwrap ShardedTensors and return to original state dict
        mcore_state_dict = {
            k: v if not isinstance(v, TorchShardedTensor) else _unwrap_pyt_sharded_tensor(v)
            for k, v in pyt_state_dict.items()
        }
        mcore_state_dict = _replace_sharded_keys_with_state_dict_keys(
            mcore_state_dict, flat_mapping, rename_mapping
        )
        _restore_dict_types(mcore_state_dict, orig_sharded_state_dict)
        return mcore_state_dict

    def load_tensors_metadata(self, checkpoint_dir: Path):
        """Uses tensors metadata stored in the metadata file."""
        fs_reader = FileSystemReader(checkpoint_dir)
        metadata = fs_reader.read_metadata()

        return {
            k: ShardedTensor.from_rank_offsets(
                k, torch.empty(tp.size, **tp.properties.__dict__, device='meta')
            ).without_data()
            for k, tp in metadata.state_dict_metadata.items()
            if isinstance(tp, TensorStorageMetadata)
        }

    def can_handle_sharded_objects(self):
        return True

    def check_backend_compatibility(self, loaded_version):
        pass  # TODO

    def check_version_compatibility(self, loaded_version):
        pass  # TODO


default_strategies[StrategyAction.LOAD_SHARDED.value][
    ('torch_dist', 1)
] = TorchDistLoadShardedStrategy()
default_strategies[StrategyAction.SAVE_SHARDED.value][
    ('torch_dist', 1)
] = TorchDistSaveShardedStrategy('torch_dist', 1)<|MERGE_RESOLUTION|>--- conflicted
+++ resolved
@@ -38,9 +38,6 @@
     StateDict,
     is_main_replica,
 )
-<<<<<<< HEAD
-from .base import LoadShardedStrategy, SaveShardedStrategy, StrategyAction, default_strategies
-=======
 from .async_utils import AsyncRequest
 from .base import (
     AsyncSaveShardedStrategy,
@@ -49,7 +46,6 @@
     StrategyAction,
     default_strategies,
 )
->>>>>>> a645f896
 from .filesystem_async import FileSystemWriterAsync
 from .state_dict_saver import save_state_dict_async_finalize, save_state_dict_async_plan
 
@@ -405,16 +401,9 @@
         self.keep_only_main_replica = keep_only_main_replica
         self.thread_count = thread_count
 
-<<<<<<< HEAD
-        # Intermediate state
-        self.save_state_dict_ret: Optional[Tuple[Any, ...]] = None
-
-    def save(self, sharded_state_dict: ShardedStateDict, checkpoint_dir: Path):
-=======
     def async_save(
         self, sharded_state_dict: ShardedStateDict, checkpoint_dir: Path
     ) -> AsyncRequest:
->>>>>>> a645f896
         """ Translates MCore ShardedTensors to PyT ShardedTensors and saves in PyT Distributed format.
 
         Args:
@@ -432,41 +421,15 @@
             sharded_state_dict, self.keep_only_main_replica
         )
         pyt_state_dict = mcore_to_pyt_state_dict(sharded_state_dict, False)
-<<<<<<< HEAD
-
-        # Using async infrastructure for sync save
-        writer = FileSystemWriterAsync(checkpoint_dir, thread_count=self.thread_count)
-        self.save_state_dict_ret = save_state_dict_async_plan(
-=======
         # Use PyT saving mechanism
         writer = FileSystemWriterAsync(checkpoint_dir, thread_count=self.thread_count)
 
         save_state_dict_ret = save_state_dict_async_plan(
->>>>>>> a645f896
             pyt_state_dict,
             writer,
             None,
             planner=MCoreSavePlanner(dedup_replicated_tensors=not self.keep_only_main_replica),
         )
-<<<<<<< HEAD
-        fun_args = writer.get_save_function_and_args()
-        if fun_args is not None:
-            fun, args = fun_args
-            fun(*args)
-        self._finalize_save()
-
-    def _finalize_save(self) -> None:
-        """ Perform save finalization.
-
-        Breakdown into `save` and `save_finalize` cn be useful for async saving.
-        """
-        if self.save_state_dict_ret is None:
-            raise CheckpointingException('finalize_save called, but no ckpt save in progress')
-
-        save_state_dict_async_finalize(*self.save_state_dict_ret)
-        self.save_state_dict_ret = None
-        torch.distributed.barrier()
-=======
         return self._get_save_and_finalize_callbacks(writer, save_state_dict_ret)
 
     def _get_save_and_finalize_callbacks(self, writer, save_state_dict_ret) -> AsyncRequest:
@@ -478,7 +441,6 @@
             torch.distributed.barrier()
 
         return AsyncRequest(save_fn, save_args, [finalize_fn])
->>>>>>> a645f896
 
     def can_handle_sharded_objects(self):
         return True
