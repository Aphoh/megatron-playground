# Copyright (c) 2024, NVIDIA CORPORATION. All rights reserved.

"""Pretrain utilities."""

<<<<<<< HEAD
# ruff: noqa: E402
import gc
=======
>>>>>>> a645f896
import dataclasses
from datetime import datetime
import gc
import logging
import math
import os
import sys
from .log_handler import CustomHandler
# Make default logging level INFO, but filter out all log messages not from MCore.
logging.basicConfig(handlers=[CustomHandler()], level=logging.INFO)
from .theoretical_memory_usage import report_theoretical_memory
import time
# The earliest we can measure the start time.
_TRAIN_START_TIME = time.time()
import torch

from megatron.core import mpu, tensor_parallel
from megatron.core.utils import check_param_hashes_across_dp_replicas, get_model_config, StragglerDetector
from megatron.training.checkpointing import load_checkpoint
from megatron.training.checkpointing import save_checkpoint
from megatron.legacy.model import Float16Module
from megatron.core.distributed import DistributedDataParallelConfig
from megatron.core.distributed import DistributedDataParallel as DDP
from megatron.core.distributed import finalize_model_grads
from megatron.core.enums import ModelType
from megatron.core.transformer.mlp import MLPDShard
from megatron.core.optimizer import get_megatron_optimizer, OptimizerConfig
from megatron.training.initialize import initialize_megatron
from megatron.training.initialize import write_args_to_tensorboard
from megatron.training.initialize import set_jit_fusion_options
from megatron.training.optimizer_param_scheduler import OptimizerParamScheduler
from megatron.legacy.data.data_samplers import build_pretraining_data_loader
from megatron.core.transformer.moe.moe_utils import track_moe_metrics
from megatron.core.pipeline_parallel import get_forward_backward_func
<<<<<<< HEAD
from megatron.core.transformer import TransformerConfig
from megatron.core.transformer.mlp import MLPActivation
from megatron.core.transformer.mlp_utils import track_mlp_metrics
from megatron.sparsity_utils import activation_logging_hook

=======
from .async_utils import maybe_finalize_async_save
>>>>>>> a645f896
from .utils import (
    calc_params_l2_norm,
    check_adlr_autoresume_termination,
    is_last_rank,
    print_rank_0,
    print_rank_last,
    report_memory,
    unwrap_model,
    append_to_progress_log,
)
from .global_vars import (
    get_args,
    get_signal_handler,
    get_timers,
    get_tensorboard_writer,
    get_wandb_writer,
    get_one_logger,
    get_current_global_batch_size,
    get_num_microbatches,
    update_num_microbatches)

<<<<<<< HEAD
=======

stimer = StragglerDetector()

>>>>>>> a645f896
def print_datetime(string):
    """Note that this call will sync across all ranks."""
    torch.distributed.barrier()
    time_str = datetime.now().strftime('%Y-%m-%d %H:%M:%S')
    print_rank_0('[' + string + '] datetime: {} '.format(time_str))


def num_floating_point_operations(args, batch_size):
    # Attention projection size.
    query_projection_size = args.kv_channels * args.num_attention_heads
    query_projection_to_hidden_size_ratio = query_projection_size / args.hidden_size
    # Group Query Attention.
    if not args.group_query_attention:
        args.num_query_groups = args.num_attention_heads
    # MoE.
    num_experts_routed_to = 1 if args.num_experts is None else args.moe_router_topk
    gated_linear_multiplier = 3 / 2 if args.glu else 1
    return (
        12
        * batch_size
        * args.seq_length
        * args.num_layers
        * args.hidden_size
        * args.hidden_size
        * (
            # Attention.
            (
                (
                    1
                    + (args.num_query_groups / args.num_attention_heads)
                    + (args.seq_length / args.hidden_size)
                ) * query_projection_to_hidden_size_ratio
            )
            # MLP.
            + (
                (args.ffn_hidden_size / args.hidden_size)
                * num_experts_routed_to
                * gated_linear_multiplier
            )
            # Logit.
            + (args.padded_vocab_size / (2 * args.num_layers * args.hidden_size))
        )
    )


def get_start_time_from_progress_log():
    """
    Gets start time of earliest job with same world size. Also returns the number
    of floating-point operations completed in last saved checkpoint.
    """
    args = get_args()
    assert args.save is not None
    progress_log_filename = os.path.join(args.save, "progress.txt")

    # start_time is time when job with same world size started.
    # start_num_floating_point_operations is the number of floating-point operations
    # completed when this job started.
    # latest_num_floating_point_operations is the number of floating-point operations
    # completed in most recent saved checkpoint.
    start_time = None
    start_num_floating_point_operations = None
    latest_num_floating_point_operations = 0

    def _get_field(string, type):
        return type(string.split(': ')[1])

    with open(progress_log_filename, 'r') as f:
        for line in f:
            line = line.strip()
            line_tokens = line.split('\t')
            world_size_in_line = _get_field(line_tokens[2], int)
            if line_tokens[3] == "Saved checkpoint":
                latest_num_floating_point_operations = \
                    _get_field(line_tokens[7], float)
            if world_size_in_line != args.world_size:
                # Re-start search if we see a different world size.
                start_time = None
                start_num_floating_point_operations = None
                continue
            if line_tokens[3] == "Starting job":
                if start_time is None:
                    start_time = line_tokens[0]
                    start_num_floating_point_operations = \
                        latest_num_floating_point_operations
    assert start_time is not None and start_num_floating_point_operations is not None, \
        "Should have seen at least one 'Starting job' entry with same world_size"
    return datetime.strptime(start_time, '%Y-%m-%d %H:%M:%S'), \
        start_num_floating_point_operations


def pretrain(train_valid_test_dataset_provider,
             model_provider,
             model_type,
             forward_step_func,
             process_non_loss_data_func=None,
             extra_args_provider=None,
             args_defaults={}):
    """Main training program.

    This function will run the followings in the order provided:
        1) initialize Megatron.
        2) setup model, optimizer and lr schedule using the model_provider.
        3) call train_val_test_data_provider to get train/val/test datasets.
        4) train the modle using the forward_step_func.

    Args:
        train_valid_test_dataset_provider: a function that takes the size of
            train/valid/test dataset and returns `train, valid, test` datasets.
        model_provider: a function that returns a vanilla version of the
            model. By vanilla we mean a simple model on cpu with no fp16 or ddp.
        model_type: an enum that specifies the type of model being trained.
        forward_step_func: a function that takes a `data iterator` and `model`,
            and returns a `loss` scalar with a dictionary with key:values being
            the info we would like to monitor during training, for example
            `lm-loss: value`. We also require that this function add
            `batch generator` to the timers class.
        process_non_loss_data_func: a function to post process outputs of the
            network. It can be used for dumping output tensors (e.g images) to
            tensorboard. It takes `collected data`(list of tensors),
            `current iteration index` and `tensorboard writer` as arguments.
        extra_args_provider: a function that takes a parser and adds arguments
            to it. It is used for programs to add their own arguments.
        args_defaults: a dictionary from argument-name to argument-value. It
            to set already parse arguments.
    """

    # Initalize and get arguments, timers, and Tensorboard writer.
    initialize_megatron(extra_args_provider=extra_args_provider,
                        args_defaults=args_defaults)

    args = get_args()
    timers = get_timers()

    if args.log_progress:
        append_to_progress_log("Starting job")

    # Set pytorch JIT layer fusion options and warmup JIT functions.
    set_jit_fusion_options()

    # Adjust the startup time so it reflects the largest value.
    # This will be closer to what scheduler will see (outside of
    # image ... launches.
    global _TRAIN_START_TIME
    start_time_tensor = torch.tensor([_TRAIN_START_TIME],
                                     dtype=torch.double,
                                     device='cuda')
    torch.distributed.all_reduce(start_time_tensor,
                                 op=torch.distributed.ReduceOp.MIN)
    _TRAIN_START_TIME = start_time_tensor.item()
    print_rank_0('time to initialize megatron (seconds): {:.3f}'.format(
        time.time() - _TRAIN_START_TIME))
    print_datetime('after megatron is initialized')

    args = get_args()
    timers = get_timers()

    one_logger = get_one_logger()
    if one_logger:
        one_logger.log_metrics({
            'train_iterations_warmup': 5
        })

    # Model, optimizer, and learning rate.
    timers('model-and-optimizer-setup', log_level=0).start(barrier=True)
    
    kwargs = {}
    if args.dsparse_lr_mult != 1.0:
        kwargs["scale_lr_cond"] = lambda name, _: "shard_mask" in name
        kwargs["lr_mult"] = args.dsparse_lr_mult
    model, optimizer, opt_param_scheduler = setup_model_and_optimizer(
        model_provider, model_type, **kwargs)

    timers('model-and-optimizer-setup').stop()
    print_datetime('after model, optimizer, and learning rate '
                   'scheduler are built')
    config = get_model_config(model[0])

    # Data stuff.
    timers('train/valid/test-data-iterators-setup', log_level=0).start(
        barrier=True)
    if args.virtual_pipeline_model_parallel_size is not None:
        train_data_iterator = []
        valid_data_iterator = []
        test_data_iterator = []
        for i in range(len(model)):
            mpu.set_virtual_pipeline_model_parallel_rank(i)
            iterators = build_train_valid_test_data_iterators(
                train_valid_test_dataset_provider)
            train_data_iterator.append(iterators[0])
            valid_data_iterator.append(iterators[1])
            test_data_iterator.append(iterators[2])
    else:
        train_data_iterator, valid_data_iterator, test_data_iterator \
            = build_train_valid_test_data_iterators(
                train_valid_test_dataset_provider)
    timers('train/valid/test-data-iterators-setup').stop()
    print_datetime('after dataloaders are built')

    # Context used for persisting some state between checkpoint saves.
    checkpointing_context = {}

    # Print setup timing.
    print_rank_0('done with setup ...')
    timers.log(['model-and-optimizer-setup',
                'train/valid/test-data-iterators-setup'], barrier=True)

    if args.pre_validate:
        prefix = 'iteration 0 on validation set'
        evaluate_and_print_results(prefix, forward_step_func,
                                   valid_data_iterator, model,
                                   0, process_non_loss_data_func, config,
                                   verbose=True, write_to_tensorboard=True, is_test=False)

    if not args.skip_train:
        print_rank_0('training ...')

        if args.dataloader_type == 'cyclic' and args.retro_project_dir:
            assert args.retro_cyclic_train_iters is not None
            args.train_iters = args.retro_cyclic_train_iters
            print_rank_0("retro cyclic train iters : %d" % args.train_iters)

        iteration = 0
        if args.do_train and args.train_iters > 0:
            iteration, num_floating_point_operations_so_far = train(
                forward_step_func,
                model, optimizer, opt_param_scheduler,
                train_data_iterator, valid_data_iterator,
                process_non_loss_data_func, config, checkpointing_context)

        print_datetime('after training is done')

        if args.save and iteration != 0 and iteration % args.save_interval != 0:
            save_checkpoint(iteration, model, optimizer, opt_param_scheduler,
                            num_floating_point_operations_so_far, checkpointing_context)
    else:
        print_rank_0('skipping training (--skip-train is on) ...')

        iteration = args.iteration

    if args.do_valid:
        prefix = f'iteration {iteration} on validation set'
        evaluate_and_print_results(prefix, forward_step_func,
                                   valid_data_iterator, model,
                                   iteration, process_non_loss_data_func, config,
                                   verbose=True, write_to_tensorboard=True, is_test=False)

    if args.do_test:
        prefix = f'iteration {iteration} on test set'
        evaluate_and_print_results(prefix, forward_step_func,
                                   test_data_iterator, model,
                                   iteration, process_non_loss_data_func, config,
                                   verbose=True, write_to_tensorboard=True, is_test=True)

    maybe_finalize_async_save(blocking=True)



def update_train_iters(args):

    # For iteration-based training, we don't need to do anything
    if args.train_iters:
        return

    # Constant batch size with sample-based training.
    if args.rampup_batch_size is None:
        args.train_iters = args.train_samples // args.global_batch_size

    else:
        # Sample based training with rampup batch size.
        iterations = 0
        consumed_samples = 0
        # Rampup phase.
        while consumed_samples <= int(args.rampup_batch_size[2]):
            update_num_microbatches(consumed_samples, consistency_check=False)
            consumed_samples += get_current_global_batch_size()
            iterations += 1
        # Reset
        update_num_microbatches(0, consistency_check=False)
        # Constant phase
        # Note that we throw away any partial last batch.
        iterations += (args.train_samples - consumed_samples) // \
                      args.global_batch_size
        args.train_iters = iterations

    print_rank_0('setting training iterations to {}'.format(args.train_iters))


def get_model(model_provider_func, model_type=ModelType.encoder_or_decoder, wrap_with_ddp=True):
    """Build the model."""
    args = get_args()
    args.model_type = model_type

    # Build model.
    if mpu.get_pipeline_model_parallel_world_size() > 1 and \
       args.virtual_pipeline_model_parallel_size is not None:
        assert model_type != ModelType.encoder_and_decoder, \
            "Interleaved schedule not supported for model with both encoder and decoder"
        model = []
        for i in range(args.virtual_pipeline_model_parallel_size):
            mpu.set_virtual_pipeline_model_parallel_rank(i)
            # Set pre_process and post_process only after virtual rank is set.
            pre_process = mpu.is_pipeline_first_stage()
            post_process = mpu.is_pipeline_last_stage()
            this_model = model_provider_func(
                pre_process=pre_process,
                post_process=post_process
            )
            this_model.model_type = model_type
            model.append(this_model)
    else:
        pre_process = mpu.is_pipeline_first_stage()
        post_process = mpu.is_pipeline_last_stage()
        add_encoder = True
        add_decoder = True
        if model_type == ModelType.encoder_and_decoder:
            if mpu.get_pipeline_model_parallel_world_size() > 1:
                assert args.pipeline_model_parallel_split_rank is not None, \
                    "Split rank needs to be specified for model with both encoder and decoder"
                rank = mpu.get_pipeline_model_parallel_rank()
                split_rank = args.pipeline_model_parallel_split_rank
                world_size = mpu.get_pipeline_model_parallel_world_size()
                pre_process = rank == 0 or rank == split_rank
                post_process = (rank == (split_rank - 1)) or (
                        rank == (world_size - 1))
                add_encoder = mpu.is_pipeline_stage_before_split()
                add_decoder = mpu.is_pipeline_stage_after_split()
            model = model_provider_func(
                pre_process=pre_process,
                post_process=post_process,
                add_encoder=add_encoder,
                add_decoder=add_decoder)
        else:
            model = model_provider_func(
                pre_process=pre_process,
                post_process=post_process
            )
        model.model_type = model_type

    if not isinstance(model, list):
        model = [model]

    # Set tensor model parallel attributes if not set.
    # Only parameters that are already tensor model parallel have these
    # attributes set for them. We should make sure the default attributes
    # are set for all params so the optimizer can use them.
    for model_module in model:
        for name, param in model_module.named_parameters():
            tensor_parallel.set_defaults_if_not_set_tensor_model_parallel_attributes(param)
            if args.dsparse_finetune_only_router and "shard_mask" not in name:
                param.requires_grad = False


    # Print number of parameters.
    if mpu.get_data_parallel_rank() == 0:
        print(' > number of parameters on (tensor, pipeline) '
              'model parallel rank ({}, {}): {}'.format(
            mpu.get_tensor_model_parallel_rank(),
            mpu.get_pipeline_model_parallel_rank(),
            sum([sum([p.nelement() for p in model_module.parameters()])
                 for model_module in model])), flush=True)

    # GPU allocation.
    for model_module in model:
        model_module.cuda(torch.cuda.current_device())

    # Fp16 conversion.
    if args.fp16 or args.bf16:
        model = [Float16Module(model_module, args) for model_module in model]

    if wrap_with_ddp:
        config = get_model_config(model[0])
        ddp_config = DistributedDataParallelConfig(
            grad_reduce_in_fp32=args.accumulate_allreduce_grads_in_fp32,
            overlap_grad_reduce=args.overlap_grad_reduce,
            use_distributed_optimizer=args.use_distributed_optimizer,
            check_for_nan_in_grad=args.check_for_nan_in_loss_and_grad,
            bucket_size=args.ddp_bucket_size)
        model = [DDP(config,
                     ddp_config,
                     model_chunk,
                     data_parallel_group=mpu.get_data_parallel_group(with_context_parallel=True),
                     expert_data_parallel_group=mpu.get_data_modulo_expert_parallel_group(),
                     # Turn off bucketing for model_chunk 2 onwards, since communication for these
                     # model chunks is overlapped with compute anyway.
                     disable_bucketing=(model_chunk_idx > 0))
                 for (model_chunk_idx, model_chunk) in enumerate(model)]

        # Broadcast params from data parallel src rank to other data parallel ranks.
        if args.data_parallel_random_init:
            for model_module in model:
                model_module.broadcast_params()

    return model


def get_optimizer_param_scheduler(optimizer, model):
    """Build the learning rate scheduler."""
    args = get_args()

    # Iteration-based training.
    if args.train_iters:
        if args.lr_decay_iters is None:
            args.lr_decay_iters = args.train_iters
        lr_decay_steps = args.lr_decay_iters * args.global_batch_size
        wd_incr_steps = args.train_iters * args.global_batch_size
        if args.lr_warmup_fraction is not None:
            lr_warmup_steps = args.lr_warmup_fraction * lr_decay_steps
        else:
            lr_warmup_steps = args.lr_warmup_iters * args.global_batch_size
    # Sample-based training.
    elif args.train_samples:
        # We need to set training iters for later use. Technically
        # we need to adjust the training samples too (due to last
        # batch being incomplete) but we leave it as is for now.
        update_train_iters(args)
        if args.lr_decay_samples is None:
            args.lr_decay_samples = args.train_samples
        lr_decay_steps = args.lr_decay_samples
        wd_incr_steps = args.train_samples
        if args.lr_warmup_fraction is not None:
            lr_warmup_steps = args.lr_warmup_fraction * lr_decay_steps
        else:
            lr_warmup_steps = args.lr_warmup_samples
    else:
        raise Exception(
            'either train-iters or train-samples should be provided.')

    kwargs = {
        'optimizer': optimizer,
        'init_lr': args.lr_warmup_init,
        'max_lr': args.lr,
        'min_lr': args.min_lr,
        'lr_warmup_steps': lr_warmup_steps,
        'lr_decay_steps': lr_decay_steps,
        'lr_decay_style': args.lr_decay_style,
        'start_wd': args.start_weight_decay,
        'end_wd': args.end_weight_decay,
        'wd_incr_steps': wd_incr_steps,
        'wd_incr_style': args.weight_decay_incr_style,
        'use_checkpoint_opt_param_scheduler': args.use_checkpoint_opt_param_scheduler,
        'override_opt_param_scheduler': args.override_opt_param_scheduler
    }
    cls = OptimizerParamScheduler
    if args.dsparse_anneal:
        from megatron.training.optimizer_param_scheduler import DSparseScheduler
        @torch.no_grad()
        def dsp_set_fn(t, k):
            for m in model:
                for module in m.modules():
                    if type(module) == MLPDShard:
                        module.experts_per_token = k
                        module.temperature = t
        cls = DSparseScheduler
        kwargs.update({
            'dsp_start_t': args.dsparse_start_t, 
            'dsp_end_t': 1, 
            'dsp_start_k': args.dsparse_nblocks,
            'dsp_end_k': args.dsparse_nblocks // args.dsparse_factor,
            'dsp_set_fn': dsp_set_fn,
        })
    print("Optimizer setup with kwargs: ", {f"{k}: {v}" for k, v in kwargs.items() if type(v) in [int, float, str]}) 
    opt_param_scheduler = cls(**kwargs)

    return opt_param_scheduler


def setup_model_and_optimizer(model_provider_func,
                              model_type,
                              no_wd_decay_cond=None,
                              scale_lr_cond=None,
                              lr_mult=1.0):
    """Setup model and optimizer."""
    args = get_args()
    timers = get_timers()

    model = get_model(model_provider_func, model_type)
    unwrapped_model = unwrap_model(model)

    kwargs = {}
    for f in dataclasses.fields(OptimizerConfig):
        if hasattr(args, f.name):
            kwargs[f.name] = getattr(args, f.name)
    config = OptimizerConfig(**kwargs)
    config.timers = timers
    optimizer = get_megatron_optimizer(config, model, no_wd_decay_cond,
                                       scale_lr_cond, lr_mult)
    opt_param_scheduler = get_optimizer_param_scheduler(optimizer, unwrapped_model)

    if args.load is not None or args.pretrained_checkpoint is not None:
        timers('load-checkpoint', log_level=0).start(barrier=True)
        args.iteration, args.num_floating_point_operations_so_far = load_checkpoint(
            model, optimizer, opt_param_scheduler)
        timers('load-checkpoint').stop(barrier=True)
        timers.log(['load-checkpoint'])
    else:
        args.iteration = 0
        args.num_floating_point_operations_so_far = 0

    # get model without FP16 and/or DDP wrappers
    if args.iteration == 0 and len(unwrapped_model) == 1 \
        and hasattr(unwrapped_model[0], 'init_state_dict_from_bert'):
        print_rank_0("Initializing ICT from pretrained BERT model")
        unwrapped_model[0].init_state_dict_from_bert()
        if args.fp16:
            optimizer.reload_model_params()

    return model, optimizer, opt_param_scheduler



def train_step(forward_step_func, data_iterator,
               model, optimizer, opt_param_scheduler, config):
    """Single training step."""
    args = get_args()
    timers = get_timers()

    # Set grad to zero.
    for model_chunk in model:
        model_chunk.zero_grad_buffer()
    optimizer.zero_grad()

    # Forward pass.
    forward_backward_func = get_forward_backward_func()
    losses_reduced = forward_backward_func(
        forward_step_func=forward_step_func,
        data_iterator=data_iterator,
        model=model,
        num_microbatches=get_num_microbatches(),
        seq_length=args.seq_length,
        micro_batch_size=args.micro_batch_size,
        decoder_seq_length=args.decoder_seq_length,
        forward_only=False)

    # Empty unused memory.
    if args.empty_unused_memory_level >= 1:
        torch.cuda.empty_cache()

    # Vision gradients.
    if getattr(args, 'vision_pretraining', False) and args.vision_pretraining_type == "dino":
        unwrapped_model = unwrap_model(model[0])
        unwrapped_model.cancel_gradients_last_layer(args.curr_iteration)

    # Update parameters.
    timers('optimizer', log_level=1).start(barrier=args.barrier_with_L1_time)
    update_successful, grad_norm, num_zeros_in_grad = optimizer.step()
    timers('optimizer').stop()

    # Vision momentum.
    if getattr(args, 'vision_pretraining', False) and args.vision_pretraining_type == "dino":
        unwrapped_model = unwrap_model(model[0])
        unwrapped_model.update_momentum(args.curr_iteration)

    # Update learning rate.
    if update_successful:
        increment = get_num_microbatches() * \
                    args.micro_batch_size * \
                    args.data_parallel_size
        opt_param_scheduler.step(increment=increment)
        skipped_iter = 0
    else:
        skipped_iter = 1

    # Empty unused memory.
    if args.empty_unused_memory_level >= 2:
        torch.cuda.empty_cache()

    if mpu.is_pipeline_last_stage(ignore_virtual=True):
        # Average loss across microbatches.
        loss_reduced = {}
        for key in losses_reduced[0].keys():
            numerator = 0
            denominator = 0
            for x in losses_reduced:
                val = x[key]
                # there is one dict per microbatch. in new reporting, we average
                # over the total number of tokens across the global batch.
                if isinstance(val, tuple) or isinstance(val, list):
                    numerator += val[0]
                    denominator += val[1]
                else:
                    # legacy behavior. we average over the number of microbatches,
                    # and so the denominator is 1.
                    numerator += val
                    denominator += 1
            loss_reduced[key] = numerator / denominator
        return loss_reduced, skipped_iter, grad_norm, num_zeros_in_grad
    return {}, skipped_iter, grad_norm, num_zeros_in_grad


def training_log(loss_dict, total_loss_dict, learning_rates, iteration,
                 loss_scale, report_memory_flag, skipped_iter,
                 grad_norm, params_norm, num_zeros_in_grad, dsparse_k=None, dsparse_t=None):
    """Log training information such as losses, timing, ...."""
    args = get_args()
    timers = get_timers()
    writer = get_tensorboard_writer()
    wandb_writer = get_wandb_writer()
    one_logger = get_one_logger()

    # Advanced, skipped, and Nan iterations.
    advanced_iters_key = 'advanced iterations'
    skipped_iters_key = 'skipped iterations'
    nan_iters_key = 'nan iterations'
    # Advanced iterations.
    if not skipped_iter:
        total_loss_dict[advanced_iters_key] = total_loss_dict.get(
            advanced_iters_key, 0) + 1
    else:
        if advanced_iters_key not in total_loss_dict:
            total_loss_dict[advanced_iters_key] = 0
    # Skipped iterations.
    total_loss_dict[skipped_iters_key] = total_loss_dict.get(
        skipped_iters_key, 0) + skipped_iter
    # Update losses and set nan iterations
    got_nan = False
    for key in loss_dict:
        if not skipped_iter:
            total_loss_dict[key] = total_loss_dict.get(
                key, torch.tensor([0.0], dtype=torch.float, device='cuda')) + loss_dict[key]
        else:
            value = loss_dict[key].float().sum().item()
            is_nan = value == float('inf') or \
                     value == -float('inf') or \
                     value != value
            got_nan = got_nan or is_nan
    total_loss_dict[nan_iters_key] = total_loss_dict.get(
        nan_iters_key, 0) + int(got_nan)

    # Logging.
    timers_to_log = [
        'forward-backward',
        'forward-compute',
        'backward-compute',
        'batch-generator',
        'forward-recv',
        'forward-send',
        'backward-recv',
        'backward-send',
        'forward-send-forward-recv',
        'forward-send-backward-recv',
        'backward-send-forward-recv',
        'backward-send-backward-recv',
        'forward-backward-send-forward-backward-recv',
        'layernorm-grads-all-reduce',
        'embedding-grads-all-reduce',
        'all-grads-sync',
        'params-all-gather',
        'optimizer-copy-to-main-grad',
        'optimizer-unscale-and-check-inf',
        'optimizer-clip-main-grad',
        'optimizer-count-zeros',
        'optimizer-inner-step',
        'optimizer-copy-main-to-model-params',
        'optimizer']

    # Calculate batch size.
    batch_size = args.micro_batch_size * args.data_parallel_size * \
        get_num_microbatches()

    # Track app tag & app tag ID
    if one_logger:
        job_name = os.environ.get('SLURM_JOB_NAME', None)
        current_app_tag = f'{job_name}_{batch_size}_{args.world_size}'
        one_logger.log_app_tag(current_app_tag)

    total_iterations = total_loss_dict[advanced_iters_key] + \
                       total_loss_dict[skipped_iters_key]

    # Tensorboard values.
    # Timer requires all the ranks to call.
    if args.log_timers_to_tensorboard and \
       (iteration % args.tensorboard_log_interval == 0):
        timers.write(timers_to_log, writer, iteration)
    if writer and (iteration % args.tensorboard_log_interval == 0):
        if wandb_writer:
            wandb_writer.log({'samples vs steps': args.consumed_train_samples},
                             iteration)
        if args.log_learning_rate_to_tensorboard:
            for group_idx, learning_rate in enumerate(learning_rates):
                writer.add_scalar(f'learning-rate-group-{group_idx}', learning_rate, iteration)
                writer.add_scalar(f'learning-rate-group-{group_idx} vs samples', learning_rate,
                                args.consumed_train_samples)
                if wandb_writer:
                    wandb_writer.log({f'learning-rate-group-{group_idx}': learning_rate}, iteration)
        if args.log_batch_size_to_tensorboard:
            writer.add_scalar('batch-size', batch_size, iteration)
            writer.add_scalar('batch-size vs samples', batch_size,
                              args.consumed_train_samples)
            if wandb_writer:
                wandb_writer.log({'batch-size': batch_size}, iteration)
        for key in loss_dict:
            writer.add_scalar(key , loss_dict[key], iteration)
            writer.add_scalar(key + ' vs samples', loss_dict[key],
                              args.consumed_train_samples)
            if wandb_writer:
                wandb_writer.log({key: loss_dict[key]}, iteration)
        if args.log_loss_scale_to_tensorboard:
            writer.add_scalar('loss-scale', loss_scale, iteration)
            writer.add_scalar('loss-scale vs samples', loss_scale,
                              args.consumed_train_samples)
            if wandb_writer:
                wandb_writer.log({'loss-scale': loss_scale}, iteration)
        if args.log_world_size_to_tensorboard:
            writer.add_scalar('world-size', args.world_size, iteration)
            writer.add_scalar('world-size vs samples', args.world_size,
                              args.consumed_train_samples)
            if wandb_writer:
                wandb_writer.log({'world-size': args.world_size}, iteration)
        if grad_norm is not None:
            writer.add_scalar('grad-norm', grad_norm, iteration)
            writer.add_scalar('grad-norm vs samples', grad_norm,
                              args.consumed_train_samples)
            if wandb_writer:
                wandb_writer.log({'grad-norm': grad_norm}, iteration)
        if num_zeros_in_grad is not None:
            writer.add_scalar('num-zeros', num_zeros_in_grad, iteration)
            writer.add_scalar('num-zeros vs samples', num_zeros_in_grad,
                              args.consumed_train_samples)
            if wandb_writer:
                wandb_writer.log({'num-zeros': num_zeros_in_grad}, iteration)
        if params_norm is not None:
            writer.add_scalar('params-norm', params_norm, iteration)
            writer.add_scalar('params-norm vs samples', params_norm,
                              args.consumed_train_samples)
            if wandb_writer:
                wandb_writer.log({'params-norm': params_norm}, iteration)
        if args.log_memory_to_tensorboard:
            mem_stats = torch.cuda.memory_stats()
            writer.add_scalar(
                "mem-reserved-bytes",
                mem_stats["reserved_bytes.all.current"],
                iteration,
            )
            writer.add_scalar(
                "mem-allocated-bytes",
                mem_stats["allocated_bytes.all.current"],
                iteration,
            )
            writer.add_scalar(
                "mem-allocated-count",
                mem_stats["allocation.all.current"],
                iteration,
            )
        
        if dsparse_k and dsparse_t:
            writer.add_scalar('dsparse-k', dsparse_k, iteration)
            writer.add_scalar('dsparse-t', dsparse_t, iteration)
            if wandb_writer:
                wandb_writer.log({'dsparse-k': dsparse_k}, iteration)
                wandb_writer.log({'dsparse-t': dsparse_t}, iteration)
    if args.num_experts is not None:
        moe_loss_scale = 1 / get_num_microbatches()
        track_moe_metrics(moe_loss_scale, iteration, writer, wandb_writer, total_loss_dict, args.moe_per_layer_logging)

    track_mlp_metrics(iteration, writer, wandb_writer)

    if iteration % args.log_interval == 0:
        elapsed_time = timers('interval-time').elapsed(barrier=True)
        elapsed_time_per_iteration = elapsed_time / total_iterations

        throughput = num_floating_point_operations(args, batch_size) / (
            elapsed_time_per_iteration * 10**12 * args.world_size)
        if args.log_timers_to_tensorboard:
            if writer:
                writer.add_scalar('iteration-time', elapsed_time_per_iteration, iteration)
            if wandb_writer:
                wandb_writer.log({'iteration-time': elapsed_time_per_iteration}, iteration)
            if args.log_throughput:
                if writer:
                    writer.add_scalar('throughput', throughput, iteration)
                if wandb_writer:
                    wandb_writer.log({'throughput': throughput}, iteration)
        for key in total_loss_dict:
            if key not in [advanced_iters_key, skipped_iters_key,
                           nan_iters_key]:
                #avg = total_loss_dict[key].item() / \
                #      float(max(1, total_loss_dict[advanced_iters_key]))
                #if avg > 0.0:
                #    log_string += ' {}: {:.6E} |'.format(key, avg)
                total_loss_dict[key] = torch.tensor([0.0], dtype=torch.float, device='cuda')
                pass
        total_loss_dict[advanced_iters_key] = 0
        total_loss_dict[skipped_iters_key] = 0
        total_loss_dict[nan_iters_key] = 0
        #log_string = f" [{datetime.now().strftime('%Y-%m-%d %H:%M:%S')}]"
        #log_string += ' iteration {:8d}/{:8d} |'.format(
        #    iteration, args.train_iters)
        #log_string += ' consumed samples: {:12d} |'.format(
        #    args.consumed_train_samples)
        #log_string += ' elapsed time per iteration (ms): {:.1f} |'.format(
        #    elapsed_time_per_iteration * 1000.0)
        #if args.log_throughput:
        #    log_string += f' throughput per GPU (TFLOP/s/GPU): {throughput:.1f} |'
        #lr_strings = ' '.join(['{:.3E}'.format(lr) for lr in learning_rates])
        #log_string += ' learning rates: {} |'.format(lr_strings)
        #log_string += ' global batch size: {:5d} |'.format(batch_size)
        #log_string += ' loss scale: {:.1f} |'.format(loss_scale)
        #if grad_norm is not None:
        #    log_string += ' grad norm: {:.3f} |'.format(grad_norm)
        #if num_zeros_in_grad is not None:
        #    log_string += ' num zeros: {:.1f} |'.format(num_zeros_in_grad)
        #if params_norm is not None:
        #    log_string += ' params norm: {:.3f} |'.format(params_norm)
        #log_string += ' number of skipped iterations: {:3d} |'.format(
        #    total_loss_dict[skipped_iters_key])
        #log_string += ' number of nan iterations: {:3d} |'.format(
        #    total_loss_dict[nan_iters_key])
        #print_rank_last(log_string)
        #timers.log(timers_to_log, normalizer=args.log_interval)
        if report_memory_flag and any(lr > 0 for lr in learning_rates):
            # Report memory after optimizer state has been initialized.
            if torch.distributed.get_rank() == 0:
                num_microbatches = get_num_microbatches()
                report_theoretical_memory(args, num_microbatches=num_microbatches, verbose=True)
            report_memory('(after {} iterations)'.format(iteration))
            report_memory_flag = False

    return report_memory_flag


def compute_throughputs_and_append_to_progress_log(iteration,
                                                   num_floating_point_operations_so_far):
    args = get_args()
    if args.save is None:
        return

    # Compute job throughput.
    # args.num_floating_point_operations_so_far keeps track of floating-point operations
    # completed at the start of job.
    global _TRAIN_START_TIME
    job_throughput = \
        (num_floating_point_operations_so_far -
         args.num_floating_point_operations_so_far) / (
            (time.time() - _TRAIN_START_TIME) * 10**12 * args.world_size)

    # Compute cumulative throughput since jobs of this world size were launched.
    # `get_start_time_from_progress_log` returns start time and number of floating-point
    # operations of first job of this world size.
    start_time, start_num_floating_point_operations = get_start_time_from_progress_log()
    elapsed_time = (datetime.now() - start_time).total_seconds()
    cumulative_throughput = \
        (num_floating_point_operations_so_far -
         start_num_floating_point_operations) / (
            elapsed_time * 10**12 * args.world_size)

    tokens_so_far = args.consumed_train_samples * args.seq_length
    saved_ckpt_prefix = 'Saving async checkpoint' if args.async_save else 'Saved checkpoint'
    append_to_progress_log(f"{saved_ckpt_prefix}\tIteration: {iteration}\t"
                           f"Job throughput: {job_throughput:.1f} TFLOP/s/GPU\t"
                           f"Cumulative throughput: {cumulative_throughput:.1f} TFLOP/s/GPU\t"
                           f"Floating-point operations: {num_floating_point_operations_so_far:.2e}\t"
                           f"Tokens (in billions): {tokens_so_far / 10**9:.2f}")


def save_checkpoint_and_time(iteration, model, optimizer, opt_param_scheduler,
                             num_floating_point_operations_so_far, checkpointing_context):
    args = get_args()
    timers = get_timers()
    # Extra barrier is added to make sure all ranks report the max time.
    timers('save-checkpoint', log_level=0).start(barrier=True)
    save_checkpoint(iteration, model, optimizer, opt_param_scheduler,
                    num_floating_point_operations_so_far, checkpointing_context)
    timers('save-checkpoint').stop(barrier=True)
    timers.log(['save-checkpoint'])

    if args.log_progress:
        compute_throughputs_and_append_to_progress_log(iteration,
                                                       num_floating_point_operations_so_far)


def train(forward_step_func, model, optimizer, opt_param_scheduler,
          train_data_iterator, valid_data_iterator,
          process_non_loss_data_func, config, checkpointing_context):
    """Train the model function."""
    args = get_args()
    timers = get_timers()

    # Write args to tensorboard
    write_args_to_tensorboard()

    # Turn on training mode which enables dropout.
    for model_module in model:
        model_module.train()

    # Tracking loss.
    total_loss_dict = {}

    # Iterations.
    iteration = args.iteration
    one_logger = get_one_logger()
    if one_logger:
        iteration_start = iteration
        train_samples_start = args.consumed_train_samples
        train_samples_target = args.train_samples
        one_logger.log_metrics({
            'train_samples_start': args.consumed_train_samples,
            'train_iterations_start': iteration,
            'train_samples_target': train_samples_target,
            'train_iterations_target': args.train_iters,
        })

    num_floating_point_operations_so_far = args.num_floating_point_operations_so_far

    # Setup some training config params
    config.grad_scale_func = optimizer.scale_loss
    config.timers = timers
    if isinstance(model[0], DDP) and args.overlap_grad_reduce:
        assert config.no_sync_func is None, \
            ('When overlap_grad_reduce is True, config.no_sync_func must be None; '
             'a custom no_sync_func is not supported when overlapping grad-reduce')
        config.no_sync_func = [model_chunk.no_sync for model_chunk in model]
        if len(model) == 1:
            config.no_sync_func = config.no_sync_func[0]
        if args.delay_grad_reduce:
            config.grad_sync_func = [model_chunk.start_grad_sync for model_chunk in model]
            if len(model) == 1:
                config.grad_sync_func = config.grad_sync_func[0]
    if args.overlap_param_gather and args.delay_param_gather:
        config.param_sync_func = [lambda x: optimizer.finish_param_sync(model_index, x)
                                  for model_index in range(len(model))]
        if len(model) == 1:
            config.param_sync_func = config.param_sync_func[0]
    config.finalize_model_grads_func = finalize_model_grads

    timers('interval-time', log_level=0).start(barrier=True)
    print_datetime('before the start of training step')
    report_memory_flag = True
    exit = False

    if args.manual_gc:
        # Disable the default garbage collector and perform the collection manually.
        # This is to align the timing of garbage collection across ranks.
        assert args.manual_gc_interval >= 0, \
            'Manual garbage collection interval should be laerger than or equal to 0.'
        gc.disable()
        gc.collect()

    # Singleton Initialization
    if args.log_straggler:
        global stimer
        world = torch.distributed.get_world_size()
        rank = torch.distributed.get_rank()
        mmcnt = args.straggler_minmax_count
        stimer.configure(world, rank,
                mmcnt = mmcnt,
                enabled = not args.disable_straggler_on_startup,
                port = args.straggler_ctrlr_port)
    total_flops = 0.0

    num_microbatches = get_num_microbatches()
    eval_duration = 0.0
    eval_iterations = 0
    def track_e2e_metrics():
        # Nested function to track a bunch of E2E APP metrics
        if one_logger:
            train_duration = timers('interval-time').active_time()  # overall_elapsed
            train_samples = args.consumed_train_samples - train_samples_start
            train_iterations = iteration - iteration_start
            train_iterations_time_msecs_avg = (train_duration * 1000.0) / train_iterations
            if eval_iterations:
                validation_iterations_time_msecs_avg = (eval_duration * 1000.0) / eval_iterations
            else:
                validation_iterations_time_msecs_avg = None

            one_logger.log_metrics({
                'train_iterations_end': iteration,
                'train_samples_end': args.consumed_train_samples,
                'train_iterations': train_iterations,
                'train_samples': train_samples,
                'train_iterations_time_msecs_avg': train_iterations_time_msecs_avg,
                'validation_iterations_time_msecs_avg': validation_iterations_time_msecs_avg
            })

    while iteration < args.train_iters:
        if args.profile and \
           iteration == args.profile_step_start and \
           torch.distributed.get_rank() in args.profile_ranks:
            torch.cuda.cudart().cudaProfilerStart()
            torch.autograd.profiler.emit_nvtx(record_shapes=True).__enter__()

        maybe_finalize_async_save(False)

        # Update number of microbatches first without consistency check to decide if a
        # checkpoint should be saved. If the number of microbatches is different
        # from the previous iteration, save a checkpoint. Then run consistency check
        # to make sure training configuration is still valid.
        update_num_microbatches(args.consumed_train_samples, consistency_check=False)
        if get_num_microbatches() != num_microbatches and iteration != 0:
            assert get_num_microbatches() > num_microbatches, \
                "number of microbatches should be increasing due to batch size rampup"
            save_checkpoint_and_time(iteration, model, optimizer,
                                     opt_param_scheduler,
                                     num_floating_point_operations_so_far,
                                     checkpointing_context)
        num_microbatches = get_num_microbatches()
        update_num_microbatches(args.consumed_train_samples, consistency_check=True)

        args.curr_iteration = iteration
        loss_dict, skipped_iter, grad_norm, num_zeros_in_grad = \
            train_step(forward_step_func,
                       train_data_iterator,
                       model,
                       optimizer,
                       opt_param_scheduler,
                       config)
        iteration += 1
        batch_size = mpu.get_data_parallel_world_size() * \
                     args.micro_batch_size * \
                     get_num_microbatches()
        args.consumed_train_samples += batch_size
        num_fp_ops = num_floating_point_operations(args, batch_size)
        num_floating_point_operations_so_far += num_fp_ops
        total_flops += num_fp_ops

        # Logging.
        loss_scale = optimizer.get_loss_scale().item()
        params_norm = None
        if args.log_params_norm:
            params_norm = calc_params_l2_norm(model)

        if iteration % args.log_interval == 0:
            track_e2e_metrics()

        report_memory_flag = training_log(loss_dict, total_loss_dict,
                                          [g["lr"] for g in optimizer.param_groups],
                                          iteration, loss_scale,
                                          report_memory_flag, skipped_iter,
<<<<<<< HEAD
                                          grad_norm, params_norm, num_zeros_in_grad,
                                          dsparse_k=getattr(opt_param_scheduler, "dsp_k", None),
                                          dsparse_t=getattr(opt_param_scheduler, "dsp_t", None))
=======
                                          grad_norm, params_norm, num_zeros_in_grad)
        # StragglerDetector
        if iteration % args.log_interval == 0 and args.log_straggler:
            stimer.report(total_flops, args.log_interval)
            total_flops = 0.0

        if args.check_weight_hash_across_dp_replicas_interval is not None and \
                iteration % args.check_weight_hash_across_dp_replicas_interval == 0:
            if args.use_distributed_optimizer and args.overlap_param_gather:
                optimizer.disable_pre_hook()
            assert check_param_hashes_across_dp_replicas(model), \
                "Parameter hashes not matching across DP replicas"
            torch.distributed.barrier()
            print_rank_0(f">>> Weight hashes match after {iteration} iterations...")
            if args.use_distributed_optimizer and args.overlap_param_gather:
                optimizer.enable_pre_hook()
>>>>>>> a645f896

        # Autoresume
        if args.adlr_autoresume and \
           (iteration % args.adlr_autoresume_interval == 0):
            check_adlr_autoresume_termination(iteration, model, optimizer,
                                              opt_param_scheduler)

        # Evaluation
        if args.eval_interval and iteration % args.eval_interval == 0 and \
           args.do_valid:
            timers('interval-time').stop()
            if args.use_distributed_optimizer and args.overlap_param_gather:
                optimizer.disable_pre_hook()
            if args.manual_gc and args.manual_gc_eval:
                # Collect all objects.
                gc.collect()
            prefix = 'iteration {}'.format(iteration)
            timers('eval-time', log_level=0).start(barrier=True)
            evaluate_and_print_results(prefix, forward_step_func,
                                       valid_data_iterator, model,
                                       iteration, process_non_loss_data_func,
                                       config, False)
            eval_duration += timers('eval-time').elapsed()
            eval_iterations += args.eval_iters
            timers('eval-time').stop()
            if args.manual_gc and args.manual_gc_eval:
                # Collect only the objects created and used in evaluation.
                gc.collect(generation=0)
            if args.use_distributed_optimizer and args.overlap_param_gather:
                optimizer.enable_pre_hook()
            timers('interval-time', log_level=0).start(barrier=True)

        # Checkpointing
        saved_checkpoint = False
        if args.exit_signal_handler:
            signal_handler = get_signal_handler()
            if any(signal_handler.signals_received()):
                save_checkpoint_and_time(iteration, model, optimizer,
                                         opt_param_scheduler,
                                         num_floating_point_operations_so_far,
                                         checkpointing_context)
                print_datetime('exiting program after receiving SIGTERM.')
                exit = True
                break

        if args.save and args.save_interval and \
           iteration % args.save_interval == 0:
            timers('interval-time').stop()
            save_checkpoint_and_time(iteration, model, optimizer,
                                     opt_param_scheduler,
                                     num_floating_point_operations_so_far,
                                     checkpointing_context)
            saved_checkpoint = True
            timers('interval-time', log_level=0).start(barrier=True)

        # Exiting based on duration
        if args.exit_duration_in_mins:
            train_time = (time.time() - _TRAIN_START_TIME) / 60.0
            done_cuda = torch.tensor(
                [train_time > args.exit_duration_in_mins],
                dtype=torch.int, device='cuda')
            torch.distributed.all_reduce(
                done_cuda, op=torch.distributed.ReduceOp.MAX)
            done = done_cuda.item()
            if done:
                if not saved_checkpoint:
                    save_checkpoint_and_time(iteration, model, optimizer,
                                             opt_param_scheduler,
                                             num_floating_point_operations_so_far,
                                             checkpointing_context)
                print_datetime('exiting program after {} minutes'.format(train_time))
                exit = True
                break

        # Exiting based on iterations
        if args.exit_interval and iteration % args.exit_interval == 0:
            if args.save and not saved_checkpoint:
                save_checkpoint_and_time(iteration, model, optimizer,
                                         opt_param_scheduler,
                                         num_floating_point_operations_so_far,
                                         checkpointing_context)
            torch.distributed.barrier()
            print_datetime('exiting program at iteration {}'.format(iteration))
            exit = True
            break

        if args.profile and \
           iteration == args.profile_step_end and \
           torch.distributed.get_rank() in args.profile_ranks:
            torch.cuda.cudart().cudaProfilerStop()

        if args.manual_gc:
            if args.manual_gc_interval != 0 and iteration % args.manual_gc_interval == 0:
                gc.collect()

    track_e2e_metrics()

    # Flush TensorBoard and WandB writers.
    writer = get_tensorboard_writer()
    if writer:
        writer.flush()
    # Note(Will): Not sure why this was here in the first place, but it causes wandb to not write test logs
    # wandb_writer = get_wandb_writer()
    # if wandb_writer:
    #     wandb_writer.finish()

    # Close out pre-hooks if using distributed optimizer and overlapped param gather.
    if args.use_distributed_optimizer and args.overlap_param_gather:
        optimizer.disable_pre_hook()

    maybe_finalize_async_save(True)

    # If any exit conditions (signal handler, duration, iterations) have been reached, exit.
    if exit:
        sys.exit()

    return iteration, num_floating_point_operations_so_far


def evaluate(forward_step_func,
             data_iterator,
             model,
             process_non_loss_data_func,
             config: TransformerConfig,
             verbose=False):
    """Evaluation."""
    args = get_args()
    timers = get_timers()

    timers('evaluate', log_level=0).start(barrier=True)

    if args.vision_pretraining and args.vision_pretraining_type == "dino":
        from megatron.legacy.model.vision.knn_monitor import compute_feature_bank
        compute_feature_bank(model)

    # Turn on evaluation mode which disables dropout.
    for model_module in model:
        model_module.eval()

    total_loss_dict = {}

    # make validation batch size independent from training batch size
    eval_batch_size = args.global_batch_size
    eval_num_microbatches = eval_batch_size // \
        (args.micro_batch_size * args.data_parallel_size)

    with torch.no_grad():
        iteration = 0
        if verbose:
            print_rank_0(f'Evaluating on {args.eval_iters * eval_batch_size} samples')
        while iteration < args.eval_iters:
            iteration += 1
            if verbose:
                print_rank_0(f'Evaluating iter {iteration}/{args.eval_iters}')

            forward_backward_func = get_forward_backward_func()
            # Don't care about timing during evaluation
            config.timers = None
            loss_dicts = forward_backward_func(
                forward_step_func=forward_step_func,
                data_iterator=data_iterator,
                model=model,
                num_microbatches=eval_num_microbatches,
                seq_length=args.seq_length,
                micro_batch_size=args.micro_batch_size,
                decoder_seq_length=args.decoder_seq_length,
                forward_only=True)
            config.timers = get_timers()

            # Empty unused memory
            if args.empty_unused_memory_level >= 1:
                torch.cuda.empty_cache()

            if mpu.is_pipeline_last_stage(ignore_virtual=True):
                # Reduce across processes.
                for loss_dict in loss_dicts:
                    for key in loss_dict:
                        if key not in total_loss_dict:
                            total_loss_dict[key] = torch.tensor([0.0, 0.0], dtype=torch.float).cuda()
                        val = loss_dict[key]
                        if isinstance(val, tuple) or isinstance(val, list):
                            total_loss_dict[key][0] += val[0]
                            total_loss_dict[key][1] += val[1]
                        else:
                            total_loss_dict[key][0] += val
                            total_loss_dict[key][1] += 1

            args.consumed_valid_samples += eval_batch_size

            if args.exit_duration_in_mins:
                train_time = (time.time() - _TRAIN_START_TIME) / 60.0
                done_cuda = torch.tensor(
                    [train_time > args.exit_duration_in_mins],
                    dtype=torch.int, device='cuda')
                torch.distributed.all_reduce(
                    done_cuda, op=torch.distributed.ReduceOp.MAX)
                done = done_cuda.item()
                if done:
                    print_rank_0('Exiting during evaluation, timelimit reached')
                    return None, None, True

        collected_non_loss_data = None
        if process_non_loss_data_func is not None and is_last_rank():
            collected_non_loss_data = forward_backward_func(
                forward_step_func=forward_step_func,
                data_iterator=data_iterator,
                model=model,
                num_microbatches=get_num_microbatches(),
                seq_length=args.seq_length,
                micro_batch_size=args.micro_batch_size,
                decoder_seq_length=args.decoder_seq_length,
                forward_only=True,
                collect_non_loss_data=True)

    # Move model back to the train mode.
    for model_module in model:
        model_module.train()

    for key in total_loss_dict:
        numerator, denominator = total_loss_dict[key]
        total_loss_dict[key] = numerator / denominator

    timers('evaluate').stop()
    timers.log(['evaluate'])

    return total_loss_dict, collected_non_loss_data, False

def evaluate_and_print_results(prefix, forward_step_func,
                               data_iterator, model,
                               iteration, process_non_loss_data_func, config: TransformerConfig,
                               verbose=False, write_to_tensorboard=True, is_test=False):
    """Helper function to evaluate and dump results on screen."""
    args = get_args()
    if write_to_tensorboard:
        writer = get_tensorboard_writer()
    else:
        writer = None

    wandb_writer = get_wandb_writer()

    total_loss_dict, collected_non_loss_data, timelimit = evaluate(
        forward_step_func, data_iterator, model,
        process_non_loss_data_func, config, verbose)
    # Timelimit hit during evaluation
    if timelimit:
        return
    loss_type = 'test' if is_test else 'validation'
    string = ' {} loss at {} | '.format(loss_type, prefix)
    for key in total_loss_dict:
        string += '{} value: {:.6E} | '.format(key, total_loss_dict[key].item())
        ppl = math.exp(min(20, total_loss_dict[key].item()))
        string += '{} PPL: {:.6E} | '.format(key, ppl)
        if writer:
            writer.add_scalar('{} {}'.format(loss_type, key),
                              total_loss_dict[key].item(),
                              iteration)
            writer.add_scalar('{} {} vs samples'.format(loss_type, key),
                              total_loss_dict[key].item(),
                              args.consumed_train_samples)
            if args.log_validation_ppl_to_tensorboard:
                writer.add_scalar('{} {} ppl'.format(key, loss_type), ppl,
                                  iteration)
                writer.add_scalar('{} {} ppl vs samples'.format(key, loss_type),
                                  ppl, args.consumed_train_samples)
            if wandb_writer and is_last_rank():
                wandb_writer.log({
                    '{} {}'.format(key, loss_type): total_loss_dict[key].item()},
                    iteration)

    track_mlp_metrics(iteration, writer, wandb_writer)

    if process_non_loss_data_func is not None and writer and is_last_rank():
        process_non_loss_data_func(collected_non_loss_data, iteration, writer)

    length = len(string) + 1
    print_rank_last('-' * length)
    print_rank_last(string)
    print_rank_last('-' * length)


def cyclic_iter(iter):
    while True:
        for x in iter:
            yield x


def get_train_valid_test_num_samples():
    """Train/valid/test num samples."""

    args = get_args()

    # Number of train/valid/test samples.
    if args.train_samples:
        train_samples = args.train_samples
    else:
        train_samples = args.train_iters * args.global_batch_size
    eval_iters = (args.train_iters // args.eval_interval + 1) * \
                 args.eval_iters
    test_iters = args.eval_iters

    return (
        train_samples,
        eval_iters * args.global_batch_size,
        test_iters * args.global_batch_size,
    )


def build_train_valid_test_datasets(build_train_valid_test_datasets_provider):
    """Build pretraining datasets."""
    train_valid_test_num_samples = get_train_valid_test_num_samples()
    print_rank_0(' > datasets target sizes (minimum size):')
    print_rank_0('    train:      {}'.format(train_valid_test_num_samples[0]))
    print_rank_0('    validation: {}'.format(train_valid_test_num_samples[1]))
    print_rank_0('    test:       {}'.format(train_valid_test_num_samples[2]))
    return build_train_valid_test_datasets_provider(train_valid_test_num_samples)


def build_train_valid_test_data_loaders(
        build_train_valid_test_datasets_provider):
    """Build pretraining data loaders."""

    args = get_args()

    (train_dataloader, valid_dataloader, test_dataloader) = (None, None, None)

    print_rank_0('> building train, validation, and test datasets ...')

    # Backward compatibility, assume fixed batch size.
    if args.iteration > 0 and args.consumed_train_samples == 0:
        assert args.train_samples is None, \
            'only backward compatiblity support for iteration-based training'
        args.consumed_train_samples = args.iteration * args.global_batch_size
    if args.iteration > 0 and args.consumed_valid_samples == 0:
        if args.train_samples is None:
            args.consumed_valid_samples = (args.iteration // args.eval_interval) * \
                args.eval_iters * args.global_batch_size

    # Rely on distributed-aware core datasets, temporary
    is_distributed = getattr(build_train_valid_test_datasets_provider, "is_distributed", False)

    # Construct the data pipeline
    if is_distributed or mpu.get_tensor_model_parallel_rank() == 0:

        # Build datasets.
        train_ds, valid_ds, test_ds = build_train_valid_test_datasets(
            build_train_valid_test_datasets_provider)
        # Build dataloders.
        train_dataloader = build_pretraining_data_loader(
            train_ds, args.consumed_train_samples)
        if args.skip_train:
            valid_dataloader = build_pretraining_data_loader(valid_ds, 0)
        else:
            valid_dataloader = build_pretraining_data_loader(
                valid_ds, args.consumed_valid_samples)
        test_dataloader = build_pretraining_data_loader(test_ds, 0)

        # Flags to know if we need to do training/validation/testing.
        do_train = train_dataloader is not None and args.train_iters > 0
        do_valid = valid_dataloader is not None and args.eval_iters > 0
        do_test = test_dataloader is not None and args.eval_iters > 0
        flags = torch.tensor(
            [int(do_train), int(do_valid), int(do_test)],
            dtype=torch.long, device='cuda')
    else:
        flags = torch.tensor([0, 0, 0], dtype=torch.long, device='cuda')

    torch.distributed.broadcast(flags, 0)

    args.do_train = getattr(args, "do_train", False) or flags[0].item()
    args.do_valid = getattr(args, "do_valid", False) or flags[1].item()
    args.do_test = getattr(args, "do_test", False) or flags[2].item()

    return train_dataloader, valid_dataloader, test_dataloader


def build_train_valid_test_data_iterators(
        build_train_valid_test_datasets_provider):
    """Build pretraining data iterators."""

    args = get_args()

    # Build loaders.
    train_dataloader, valid_dataloader, test_dataloader = \
        build_train_valid_test_data_loaders(
            build_train_valid_test_datasets_provider)

    # Build iterators.
    dl_type = args.dataloader_type
    assert dl_type in ['single', 'cyclic', 'external']

    def _get_iterator(dataloader_type, dataloader):
        """Return dataset iterator."""
        if dataloader_type == "single":
            return iter(dataloader)
        elif dataloader_type == "cyclic":
            return iter(cyclic_iter(dataloader))
        elif dataloader_type == "external":
            # External dataloader is passed through. User is expected to define how to iterate.
            return dataloader
        else:
            raise RuntimeError("unexpected dataloader type")

    if train_dataloader is not None:
        train_data_iterator = _get_iterator(dl_type, train_dataloader)
    else:
        train_data_iterator = None

    if valid_dataloader is not None:
        valid_data_iterator = _get_iterator(dl_type, valid_dataloader)
    else:
        valid_data_iterator = None

    if test_dataloader is not None:
        test_data_iterator = _get_iterator(dl_type, test_dataloader)
    else:
        test_data_iterator = None

    return train_data_iterator, valid_data_iterator, test_data_iterator<|MERGE_RESOLUTION|>--- conflicted
+++ resolved
@@ -2,11 +2,6 @@
 
 """Pretrain utilities."""
 
-<<<<<<< HEAD
-# ruff: noqa: E402
-import gc
-=======
->>>>>>> a645f896
 import dataclasses
 from datetime import datetime
 import gc
@@ -41,15 +36,12 @@
 from megatron.legacy.data.data_samplers import build_pretraining_data_loader
 from megatron.core.transformer.moe.moe_utils import track_moe_metrics
 from megatron.core.pipeline_parallel import get_forward_backward_func
-<<<<<<< HEAD
 from megatron.core.transformer import TransformerConfig
 from megatron.core.transformer.mlp import MLPActivation
 from megatron.core.transformer.mlp_utils import track_mlp_metrics
 from megatron.sparsity_utils import activation_logging_hook
 
-=======
 from .async_utils import maybe_finalize_async_save
->>>>>>> a645f896
 from .utils import (
     calc_params_l2_norm,
     check_adlr_autoresume_termination,
@@ -71,12 +63,9 @@
     get_num_microbatches,
     update_num_microbatches)
 
-<<<<<<< HEAD
-=======
 
 stimer = StragglerDetector()
 
->>>>>>> a645f896
 def print_datetime(string):
     """Note that this call will sync across all ranks."""
     torch.distributed.barrier()
@@ -1104,12 +1093,9 @@
                                           [g["lr"] for g in optimizer.param_groups],
                                           iteration, loss_scale,
                                           report_memory_flag, skipped_iter,
-<<<<<<< HEAD
                                           grad_norm, params_norm, num_zeros_in_grad,
                                           dsparse_k=getattr(opt_param_scheduler, "dsp_k", None),
                                           dsparse_t=getattr(opt_param_scheduler, "dsp_t", None))
-=======
-                                          grad_norm, params_norm, num_zeros_in_grad)
         # StragglerDetector
         if iteration % args.log_interval == 0 and args.log_straggler:
             stimer.report(total_flops, args.log_interval)
@@ -1125,7 +1111,6 @@
             print_rank_0(f">>> Weight hashes match after {iteration} iterations...")
             if args.use_distributed_optimizer and args.overlap_param_gather:
                 optimizer.enable_pre_hook()
->>>>>>> a645f896
 
         # Autoresume
         if args.adlr_autoresume and \
