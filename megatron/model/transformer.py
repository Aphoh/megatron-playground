--- conflicted
+++ resolved
@@ -102,16 +102,12 @@
             gather_output=False,
             init_method=init_method,
             skip_bias_add=True,
-<<<<<<< HEAD
-            is_expert=is_expert)
-=======
             async_tensor_model_parallel_allreduce=args.async_tensor_model_parallel_allreduce,
             **_args_to_kwargs())
 
         self.bias_gelu_fusion = False
         self.activation_func = None
         self.swiglu = args.swiglu
->>>>>>> 2004f035
 
         if args.openai_gelu:
             self.activation_func = openai_gelu
@@ -138,11 +134,7 @@
             input_is_parallel=True,
             init_method=output_layer_init_method,
             skip_bias_add=True,
-<<<<<<< HEAD
-            is_expert=is_expert)
-=======
             **_args_to_kwargs())
->>>>>>> 2004f035
 
     def forward(self, hidden_states):
 
@@ -211,34 +203,26 @@
         return output
 
     def forward(self, hidden_states):
-<<<<<<< HEAD
         # hidden_states: [b, s, h]
         args = get_args()
         s = hidden_states.size(0)
         b = hidden_states.size(1)
         h = hidden_states.size(2)
         route = self.router(hidden_states).view(-1, args.num_experts)
+        
+        # TODO (rprenger) Right now we're just using the sinkhorn algorithm
+        # for load balancing. There should be an option to do no load balancing
+        # and the algorithm and parametets should be further tested
         with torch.no_grad():
             sinkroute = sinkhorn(route.detach().to(dtype=torch.float32))
             _, max_ind = torch.max(sinkroute, dim=1)
         route = torch.sigmoid(route)
         max_prob = torch.unsqueeze(route[torch.arange(route.size(0)), max_ind], 1)
         hidden_states = hidden_states.view(-1, hidden_states.size(2)) # [b*s h]
-=======
-        # hidden_states: [s, b, h]
-        s = hidden_states.size(0)
-        b = hidden_states.size(1)
-        h = hidden_states.size(2)
-        route = self.router(hidden_states)
-        route = torch.nn.functional.softmax(route, dim=2)
-        max_prob, max_ind = torch.max(route, dim=2)
-        max_prob = torch.unsqueeze(max_prob, 2) # [s b 1]
->>>>>>> 2004f035
 
         # TODO (rprenger) TODO this could be made easier to read
         # Converting [s, b, h] to [s*b, h].
         # Each vector could be routed differently
-<<<<<<< HEAD
         global_hidden_states = \
             mpu.gather_from_sequence_parallel_region_to_moe(hidden_states)
         global_indices = self.gather_indices(max_ind)
@@ -248,19 +232,6 @@
             local_expert_index = self.local_expert_indices[expert_num]
             local_indices = (global_indices == local_expert_index).nonzero()
             hidden = global_hidden_states[local_indices, :]
-=======
-        hidden_states = hidden_states.view(-1, hidden_states.size(2)) # [s*b h]
-        max_prob = max_prob.view(-1, max_prob.size(2)) # [s*b 1]
-        max_ind = max_ind.view(-1) # [s*b]
-
-        output_total = torch.empty_like(hidden_states)
-        output_bias_total = torch.empty_like(hidden_states)
-        #TODO (rprenger) This does each expert in serial, but it could be parallelized
-
-        for expert_num, expert in enumerate(self.experts):
-            local_indices = (max_ind == expert_num).nonzero()
-            hidden = hidden_states[local_indices,:]
->>>>>>> 2004f035
             output, output_bias = expert(hidden)
             output_bias = output_bias.expand_as(output)
             output_total[local_indices, :] = output
@@ -278,10 +249,6 @@
         output_bias_total = output_bias_total*max_prob
         output_total = output_total.view(s, b, h)
         output_bias_total = output_bias_total.view(s, b, h)
-<<<<<<< HEAD
-=======
-
->>>>>>> 2004f035
         return output_total, output_bias_total
 
 
