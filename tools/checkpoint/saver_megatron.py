--- conflicted
+++ resolved
@@ -1,11 +1,6 @@
 # Copyright (c) 2024, NVIDIA CORPORATION. All rights reserved.
 
-<<<<<<< HEAD
-import argparse
 from arg_utils import ModelDescriptor
-import concurrent.futures
-=======
->>>>>>> cac60ce4
 import os
 import sys
 import torch
