# Copyright (c) 2024, NVIDIA CORPORATION. All rights reserved.

from arg_utils import ModelDescriptor
import os
import sys

import torch




def add_arguments(parser):
    group = parser.add_argument_group(title='Megatron saver')

    group.add_argument('--megatron-path', type=str, default=None,
                       help='Base directory of Megatron repository')

    group.add_argument('--target-tensor-parallel-size', type=int,
                       help='Target tensor model parallel size, defaults to the tensor parallel size '
                            'in the input checkpoint if provided by the loader, otherwise to 1')
    group.add_argument('--target-pipeline-parallel-size', type=int,
                       help='Target tensor model parallel size, default to the pipeline parall size '
                       'in the input checkpoint if provided by the loader, otherwise to 1')
    group.add_argument('--saver-transformer-impl', default='local',
                       choices=['local', 'transformer_engine'],
                       help='Which Transformer implementation to use.')

def save_checkpoint(queue, args):
    # Search in directory above this
    sys.path.append(os.path.abspath(
        os.path.join(os.path.dirname(__file__),
                     os.path.pardir,
                     os.path.pardir)))
    if args.megatron_path is not None:
        sys.path.insert(0, args.megatron_path)

    try:
        from megatron.training.arguments import (parse_args, validate_args)
        from megatron.training.checkpointing import save_checkpoint
        from megatron.training.global_vars import set_global_variables, get_args
        from megatron.core.enums import ModelType
        from megatron.training.tokenizer.tokenizer import _vocab_size_with_padding
        from megatron.legacy import fused_kernels
        from megatron.core import mpu
    except ModuleNotFoundError:
        print("Unable to import Megatron, please specify the path to Megatron using --megatron-path. Exiting.")
        exit(1)

    def queue_get(name=None):
        val = queue.get()
        if val == "exit":
            print("Loader exited, exiting saver")
            exit(1)
        if name is not None and args.checking and val["name"] != name:
            val_name = val["name"]
            print(f'Unexpected message. Expecting "{name}" but got "{val_name}". Exiting saver.')
            exit(1)
        if name is not None:
            print(f"received {name}")
        return val

    def check_message(msg):
        if not args.checking:
            return
        msg_name = msg.pop("name")
        if len(msg.keys()) > 0:
            print(f"Unexpected values in {msg_name}:")
            for key in msg.keys():
                print(f"   {key}")
            print("Exiting. If you want to ignore this, use the argument --no-checking.")
            exit(1)

<<<<<<< HEAD
    
    def do_vocab_padding(md: ModelDescriptor, orig_word_embed: torch.Tensor, margs):
        # Deal with padding
        full_word_embed = None
        if md.true_vocab_size is not None:
            # figure out what our padded vocab size is
            orig_vocab_size = orig_word_embed.shape[0]
            margs.padded_vocab_size = _vocab_size_with_padding(md.true_vocab_size, margs)

            # Cut out extra padding we don't need
            if orig_vocab_size > margs.padded_vocab_size:
                full_word_embed = orig_word_embed[0:margs.padded_vocab_size,:]
=======
    md = queue_get()
>>>>>>> a645f896

            # Expanding embedding to larger size by replicating final entry
            elif orig_vocab_size < margs.padded_vocab_size:
                padding_size = margs.padded_vocab_size - orig_vocab_size

                full_word_embed = torch.cat((
                    orig_word_embed,
                    orig_word_embed[-1].unsqueeze(0).expand(padding_size, -1)))

            # Same size!
            else:
                full_word_embed = orig_word_embed
        else:
<<<<<<< HEAD
            print("Original vocab size not specified, leaving embedding table as-is. "
                "If you've changed the tensor parallel size this could cause problems.")
            margs.padded_vocab_size = orig_word_embed.shape[0]
            full_word_embed = orig_word_embed
        return full_word_embed


    md: ModelDescriptor = queue_get()

    if args.target_tensor_parallel_size is None:
        args.target_tensor_parallel_size = md.previous_tensor_parallel_size

    if args.target_pipeline_parallel_size is None:
        args.target_pipeline_parallel_size = md.previous_pipeline_parallel_size
=======
            print(
                "loader did not provide a tensor parallel size and --target-tensor-parallel-size not provided on command line. "
                "Default to 1.")
            args.target_tensor_parallel_size = 1

    if args.target_pipeline_parallel_size is None:
        if hasattr(md, 'previous_pipeline_parallel_size'):
            args.target_pipeline_parallel_size = md.previous_pipeline_parallel_size
        else:
            print(
                "loader did not provide a pipeline parallel size and --target-pipeline-parallel-size not provided on command line. "
                "Default to 1.")
            args.target_pipeline_parallel_size = 1
>>>>>>> a645f896

    # Arguments do sanity checks on the world size, but we don't care,
    # so trick it into thinking we are plenty of processes
    if args.target_tensor_parallel_size is not None and args.target_pipeline_parallel_size is not None:
        os.environ["WORLD_SIZE"] = f'{args.target_tensor_parallel_size * args.target_pipeline_parallel_size}'

    # We want all arguments to come from us
    sys.argv = ['script.py',
                '--num-layers', str(md.num_layers),
                '--hidden-size', str(md.hidden_size),
                '--seq-length', str(md.seq_length),
                '--num-attention-heads', str(md.num_attention_heads),
                '--max-position-embeddings', str(md.max_position_embeddings),
                '--position-embedding-type', str(md.position_embedding_type),
                '--tokenizer-type', str(md.tokenizer_type),
                '--tensor-model-parallel-size', str(args.target_tensor_parallel_size),
                '--pipeline-model-parallel-size', str(args.target_pipeline_parallel_size),
                '--no-masked-softmax-fusion',
                '--no-bias-act-fusion',
                '--no-bias-dropout-fusion',
                '--no-async-tensor-model-parallel-allreduce',
                '--use-cpu-initialization',
                '--micro-batch-size', '1',
                '--no-load-optim',
                '--no-load-rng',
                '--no-save-optim',
                '--no-save-rng',
                '--no-initialization',
                '--save-interval', '1',
                '--use-mcore-models',
                '--save', args.save_dir
                ]

    if md.make_vocab_size_divisible_by is not None:
        sys.argv.extend(['--make-vocab-size-divisible-by', str(md.make_vocab_size_divisible_by)])
    if md.params_dtype == torch.float16:
        sys.argv.append('--fp16')
    elif md.params_dtype == torch.bfloat16:
        sys.argv.append('--bf16')

    if md.output_layer:
        sys.argv.append('--untie-embeddings-and-output-weights')
    if not md.linear_bias:
        sys.argv.append('--disable-bias-linear')
        if md.qkv_bias:
            sys.argv.append('--add-qkv-bias')
    elif not md.qkv_bias:
        raise ValueError("Cannot have linear bias without qkv bias")

    if md.model_type == 'BERT' and not md.bert_binary_head:
        sys.argv.append('--bert-no-binary-head')

    margs = parse_args()

<<<<<<< HEAD

    if md.checkpoint_args:
=======
    if hasattr(md, 'checkpoint_args'):
>>>>>>> a645f896
        # These are arguments that we are either changing, or cause problems for validation if they are set
        # Note that some of these deal with T5 so will need to be changed if we support T5.
        args_to_keep = ['tensor_model_parallel_size', 'pipeline_model_parallel_size', 'world_size', 'params_dtype',
                        'num_layers_per_virtual_pipeline_stage', 'virtual_pipeline_model_parallel_size',
                        'masked_softmax_fusion', 'bias_gelu_fusion', 'bias_dropout_fusion',
                        'sequence_parallel', 'async_tensor_model_parallel_allreduce',
                        'no_load_optim', 'no_load_rng', 'no_save_optim', 'no_save_rng',
                        'vocab_file', 'tokenizer_model',
                        'save_interval', 'save',
                        'perform_initialization', 'use_cpu_initialization',
                        'recompute_granularity', 'recompute_num_layers', 'recompute_method',
                        'encoder_num_layers', 'encoder_seq_length',
                        'distribute_saved_activations',
                        'train_iters', 'lr_decay_iters', 'lr_warmup_iters', 'lr_warmup_fraction',
                        'start_weight_decay', 'end_weight_decay', 'bf16', 'fp16']


        for arg, value in md.checkpoint_args.items():
            if arg in args_to_keep:
                continue
            if not hasattr(margs, arg):
                print(f"Checkpoint had argument {arg} but new arguments does not have this.")
                continue
            if getattr(margs, arg) != value:
                print(f"Overwriting default {arg} value {getattr(margs, arg)} with value from checkpoint {value}.")
                setattr(margs, arg, value)

    validate_args(margs)

    # Use MLM models.
    margs.use_mcore_models = False
    margs.transformer_impl = args.saver_transformer_impl

    # Do not instantiate Tensorboard
    margs.tensorboard_dir = None

    set_global_variables(margs, build_tokenizer=False)

    # margs = megatron args
    margs = get_args()

    if hasattr(md, 'consumed_train_samples'):
        margs.consumed_train_samples = md.consumed_train_samples
        margs.consumed_valid_samples = md.consumed_valid_samples
        print(f"Setting consumed_train_samples to {margs.consumed_train_samples}"
              f" and consumed_valid_samples to {margs.consumed_valid_samples}")
    else:
        print("consumed_train_samples not provided.")

    # Determine how to make our models
    if md.model_type == 'GPT':
        from pretrain_gpt import model_provider
        margs.model_type = ModelType.encoder_or_decoder
    elif md.model_type == 'BERT':
        from pretrain_bert import model_provider
        margs.model_type = ModelType.encoder_or_decoder
    else:
        raise Exception(f'unrecognized model type: {args.model_type}')

    mpu.set_tensor_model_parallel_world_size(args.target_tensor_parallel_size)
    mpu.set_pipeline_model_parallel_world_size(args.target_pipeline_parallel_size)
    mpu._set_global_memory_buffer()
    mpu.set_tensor_model_parallel_rank(0)
    mpu.set_pipeline_model_parallel_rank(0)
    fused_kernels.load(margs)
    from megatron.core.tensor_parallel.random import model_parallel_cuda_manual_seed
    model_parallel_cuda_manual_seed(margs.seed)

    def get_models(count, dtype, pre_process, post_process):
        models = [model_provider(pre_process, post_process).to(dtype) for _ in range(count)]
        return models

    # fake initializing distributed

    # Embeddings
    # -----------
    embeddings_msg = queue_get("embeddings")

    pos_embed = None
    if md.position_embedding_type == 'learned_absolute':
        pos_embed = embeddings_msg.pop("position embeddings")
    orig_word_embed = embeddings_msg.pop("word embeddings")
    check_message(embeddings_msg)

    # Deal with padding
<<<<<<< HEAD
    full_word_embed_prechunk = do_vocab_padding(md, orig_word_embed, margs)
=======
    if md.true_vocab_size is not None:
        # figure out what our padded vocab size is
        orig_vocab_size = orig_word_embed.shape[0]
        margs.padded_vocab_size = _vocab_size_with_padding(md.true_vocab_size, margs)

        # Cut out extra padding we don't need
        if orig_vocab_size > margs.padded_vocab_size:
            full_word_embed = orig_word_embed[0:margs.padded_vocab_size, :]

        # Expanding embedding to larger size by replicating final entry
        elif orig_vocab_size < margs.padded_vocab_size:
            padding_size = margs.padded_vocab_size - orig_vocab_size

            full_word_embed = torch.cat((
                orig_word_embed,
                orig_word_embed[-1].unsqueeze(0).expand(padding_size, -1)))

        # Same size!
        else:
            full_word_embed = orig_word_embed
    else:
        print("Original vocab size not specified, leaving embedding table as-is. "
              "If you've changed the tensor parallel size this could cause problems.")
        margs.padded_vocab_size = orig_word_embed.shape[0]
        full_word_embed = orig_word_embed

>>>>>>> a645f896
    # Split into new tensor model parallel sizes
    out_word_embed_in = torch.chunk(full_word_embed_prechunk, args.target_tensor_parallel_size, dim=0)

    # Make models for first pipeline stage and fill in embeddings
    mpu.set_pipeline_model_parallel_rank(0)
    post_process = args.target_pipeline_parallel_size == 1
    models = get_models(args.target_tensor_parallel_size, md.params_dtype, True, post_process)
    print("Got model\n", models[0])
    for tp_rank, model in enumerate(models):
        model.embedding.word_embeddings.weight.data.copy_(out_word_embed_in[tp_rank])
        if pos_embed is not None:
            model.embedding.position_embeddings.weight.data.copy_(pos_embed)
        else:
            # TODO: is this correct for mcore?
            assert not hasattr(model.embedding, "position_embeddings")

    # Transformer layers
<<<<<<< HEAD
    #-------------------
    blocks = [m.decoder if md.model_type == 'GPT' else m.encoder for m in models]
    layers = [m.layers for m in blocks]
=======
    # -------------------
>>>>>>> a645f896
    total_layer_num = 0
    for pp_rank in range(args.target_pipeline_parallel_size):
        # For later pipeline parallel ranks, make the new models
        if pp_rank > 0:
            mpu.set_pipeline_model_parallel_rank(pp_rank)
            post_process = pp_rank == args.target_pipeline_parallel_size - 1
            models = get_models(args.target_tensor_parallel_size, md.params_dtype, False, post_process)

        for layer in range(len(layers[0])):
            msg = queue_get(f"transformer layer {total_layer_num}")

            # duplicated tensors
            if md.norm_has_weight:
                input_norm_weight = msg.pop("input norm weight")
                post_norm_weight = msg.pop("post norm weight")
            if md.norm_has_bias:
                input_norm_bias = msg.pop("input norm bias")
                post_norm_bias = msg.pop("post norm bias")
            if md.linear_bias:
                dense_bias = msg.pop("dense bias")
                mlp_l1_bias = msg.pop("mlp l1 bias")

            # Split up the parallel tensors
            qkv_weight = torch.chunk(msg.pop("qkv weight"), args.target_tensor_parallel_size, dim=0)
            dense_weight = torch.chunk(msg.pop("dense weight"), args.target_tensor_parallel_size, dim=1)
            mlp_l1_weight = torch.chunk(msg.pop("mlp l1 weight"), args.target_tensor_parallel_size, dim=1)

            # Special handling for swiglu
            if md.glu:
                mlp_l0_weight_W = torch.chunk(msg.pop("mlp l0 weight W"), args.target_tensor_parallel_size, dim=0)
                mlp_l0_weight_V = torch.chunk(msg.pop("mlp l0 weight V"), args.target_tensor_parallel_size, dim=0)
                mlp_l0_weight = [torch.cat(weights, dim=0) for weights in zip(mlp_l0_weight_W, mlp_l0_weight_V)]
            else:
                mlp_l0_weight = torch.chunk(msg.pop("mlp l0 weight"), args.target_tensor_parallel_size, dim=0)

            if md.linear_bias:
                qkv_bias = torch.chunk(msg.pop("qkv bias"), args.target_tensor_parallel_size, dim=0)
                if md.glu:
                    mlp_l0_bias_W = torch.chunk(msg.pop("mlp l0 bias W"), args.target_tensor_parallel_size, dim=0)
                    mlp_l0_bias_V = torch.chunk(msg.pop("mlp l0 bias V"), args.target_tensor_parallel_size, dim=0)
                    mlp_l0_bias = [torch.cat(bias, dim=0) for bias in zip(mlp_l0_bias_W, mlp_l0_bias_V)]
                else:
                    mlp_l0_bias = torch.chunk(msg.pop("mlp l0 bias"), args.target_tensor_parallel_size, dim=0)

            # Save them to the model
            for tp_rank in range(args.target_tensor_parallel_size):
                l = layers[tp_rank][layer]
                l.self_attention.linear_qkv.weight.data.copy_(qkv_weight[tp_rank])
                l.self_attention.linear_proj.weight.data.copy_(dense_weight[tp_rank])
                l.mlp.linear_fc1.weight.data.copy_(mlp_l0_weight[tp_rank])
                l.mlp.linear_fc2.weight.data.copy_(mlp_l1_weight[tp_rank])

                if md.linear_bias:
                    l.self_attention.linear_qkv.bias.data.copy_(qkv_bias[tp_rank])
                    l.self_attention.linear_proj.bias.data.copy_(dense_bias)
                    l.mlp.linear_fc1.bias.data.copy_(mlp_l0_bias[tp_rank])
                    l.mlp.linear_fc2.bias.data.copy_(mlp_l1_bias)

                if md.norm_has_weight:
                    l.self_attention.linear_qkv.layer_norm_weight.data.copy_(input_norm_weight)
                    l.mlp.linear_fc1.layer_norm_weight.data.copy_(post_norm_weight)
                if md.norm_has_bias:
                    l.self_attention.linear_qkv.layer_norm_bias.data.copy_(input_norm_bias)
                    l.mlp.linear_fc1.layer_norm_bias.data.copy_(post_norm_bias)

            total_layer_num = total_layer_num + 1
            check_message(msg)

        if post_process:
            msg = queue_get("final norm")
            if md.norm_has_weight or md.norm_has_bias:
                if md.norm_has_weight:
                    final_norm_weight = msg.pop("final norm weight")
                if md.norm_has_bias:
                    final_norm_bias = msg.pop("final norm bias")
                for tp_rank in range(args.target_tensor_parallel_size):
                    if md.norm_has_weight:
                        blocks[tp_rank].final_layernorm.weight.data.copy_(final_norm_weight)
                    if md.norm_has_bias:
                        blocks[tp_rank].final_layernorm.bias.data.copy_(final_norm_bias)
                    # TODO: is pp_rank != 0 correct here? what is this doing???
                    # this assumes no untie-ing, so i'll disable for now
                    #if pp_rank != 0 and not md.output_layer:
                    #    # Copy word embeddings to final pipeline rank
                    #    blocks[tp_rank].output_layer.weight.data.copy_(out_word_embed[tp_rank])
                if md.norm_has_weight:
                    del final_norm_weight
                if md.norm_has_bias:
                    del final_norm_bias
            check_message(msg)

            if md.output_layer:
                msg = queue_get("output layer")
                if not hasattr(models[0], 'output_layer'):
                    print("ERROR: got an output layer, but model does not have one")
                    exit(1)
                output_layer_weight = do_vocab_padding(md, msg.pop("output layer weight"), margs)
                output_layer_weight = torch.chunk(output_layer_weight, args.target_tensor_parallel_size, dim=0)
                for tp_rank in range(args.target_tensor_parallel_size):
                    models[tp_rank].output_layer.weight.data.copy_(output_layer_weight[tp_rank])
                del output_layer_weight
                check_message(msg)

            msg = queue_get()
            if msg != "done" and msg["name"] == "pooler":
                if not hasattr(models[0].language_model, 'pooler'):
                    print("ERROR: got a pooler, but model does not have one")
                    exit(1)
                print("received pooler")
                pooler_weight = msg.pop("weight")
                pooler_bias = msg.pop("bias")
                for tp_rank in range(args.target_tensor_parallel_size):
                    models[tp_rank].language_model.pooler.dense.weight.data.copy_(pooler_weight)
                    models[tp_rank].language_model.pooler.dense.bias.data.copy_(pooler_bias)
                del pooler_weight
                del pooler_bias
                check_message(msg)
                msg = queue_get()

            if msg != "done" and msg["name"] == "lm head":
                if not hasattr(models[0], 'lm_head'):
                    print("ERROR: got an lm head, but model does not have one")
                    exit(1)
                print("received lm head")
                lm_head_dense_weight = msg.pop("dense weight")
                lm_head_dense_bias = msg.pop("dense bias")
                lm_head_norm_weight = msg.pop("norm weight")
                if md.norm_has_bias:
                    lm_head_norm_bias = msg.pop("norm bias")
                for tp_rank in range(args.target_tensor_parallel_size):
                    models[tp_rank].lm_head.dense.weight.data.copy_(lm_head_dense_weight)
                    models[tp_rank].lm_head.dense.bias.data.copy_(lm_head_dense_bias)
                    models[tp_rank].lm_head.norm.weight.data.copy_(lm_head_norm_weight)
                    if md.norm_has_bias:
                        models[tp_rank].lm_head.norm.bias.data.copy_(lm_head_norm_bias)
                check_message(msg)
                msg = queue_get()

            if msg != "done" and msg["name"] == "binary head":
                if not hasattr(models[0], 'binary_head'):
                    print("ERROR: got a binary head, but model does not have one")
                    exit(1)
                print("received binary head")
                binary_head_weight = msg.pop("weight")
                binary_head_bias = msg.pop("bias")
                for tp_rank in range(args.target_tensor_parallel_size):
                    models[tp_rank].binary_head.weight.data.copy_(binary_head_weight)
                    models[tp_rank].binary_head.bias.data.copy_(binary_head_bias)
                check_message(msg)
                msg = queue_get()

            if msg != "done":
                print("ERROR: got some more data but was expecting to be done")

        for tp_rank in range(args.target_tensor_parallel_size):
            mpu.set_tensor_model_parallel_rank(tp_rank)
            save_checkpoint(md.iteration, [models[tp_rank]], None, None,
                            num_floating_point_operations_so_far=0)
    print("Done!")<|MERGE_RESOLUTION|>--- conflicted
+++ resolved
@@ -70,7 +70,6 @@
             print("Exiting. If you want to ignore this, use the argument --no-checking.")
             exit(1)
 
-<<<<<<< HEAD
     
     def do_vocab_padding(md: ModelDescriptor, orig_word_embed: torch.Tensor, margs):
         # Deal with padding
@@ -83,9 +82,6 @@
             # Cut out extra padding we don't need
             if orig_vocab_size > margs.padded_vocab_size:
                 full_word_embed = orig_word_embed[0:margs.padded_vocab_size,:]
-=======
-    md = queue_get()
->>>>>>> a645f896
 
             # Expanding embedding to larger size by replicating final entry
             elif orig_vocab_size < margs.padded_vocab_size:
@@ -99,7 +95,6 @@
             else:
                 full_word_embed = orig_word_embed
         else:
-<<<<<<< HEAD
             print("Original vocab size not specified, leaving embedding table as-is. "
                 "If you've changed the tensor parallel size this could cause problems.")
             margs.padded_vocab_size = orig_word_embed.shape[0]
@@ -114,21 +109,6 @@
 
     if args.target_pipeline_parallel_size is None:
         args.target_pipeline_parallel_size = md.previous_pipeline_parallel_size
-=======
-            print(
-                "loader did not provide a tensor parallel size and --target-tensor-parallel-size not provided on command line. "
-                "Default to 1.")
-            args.target_tensor_parallel_size = 1
-
-    if args.target_pipeline_parallel_size is None:
-        if hasattr(md, 'previous_pipeline_parallel_size'):
-            args.target_pipeline_parallel_size = md.previous_pipeline_parallel_size
-        else:
-            print(
-                "loader did not provide a pipeline parallel size and --target-pipeline-parallel-size not provided on command line. "
-                "Default to 1.")
-            args.target_pipeline_parallel_size = 1
->>>>>>> a645f896
 
     # Arguments do sanity checks on the world size, but we don't care,
     # so trick it into thinking we are plenty of processes
@@ -183,12 +163,8 @@
 
     margs = parse_args()
 
-<<<<<<< HEAD
 
     if md.checkpoint_args:
-=======
-    if hasattr(md, 'checkpoint_args'):
->>>>>>> a645f896
         # These are arguments that we are either changing, or cause problems for validation if they are set
         # Note that some of these deal with T5 so will need to be changed if we support T5.
         args_to_keep = ['tensor_model_parallel_size', 'pipeline_model_parallel_size', 'world_size', 'params_dtype',
@@ -274,36 +250,7 @@
     check_message(embeddings_msg)
 
     # Deal with padding
-<<<<<<< HEAD
     full_word_embed_prechunk = do_vocab_padding(md, orig_word_embed, margs)
-=======
-    if md.true_vocab_size is not None:
-        # figure out what our padded vocab size is
-        orig_vocab_size = orig_word_embed.shape[0]
-        margs.padded_vocab_size = _vocab_size_with_padding(md.true_vocab_size, margs)
-
-        # Cut out extra padding we don't need
-        if orig_vocab_size > margs.padded_vocab_size:
-            full_word_embed = orig_word_embed[0:margs.padded_vocab_size, :]
-
-        # Expanding embedding to larger size by replicating final entry
-        elif orig_vocab_size < margs.padded_vocab_size:
-            padding_size = margs.padded_vocab_size - orig_vocab_size
-
-            full_word_embed = torch.cat((
-                orig_word_embed,
-                orig_word_embed[-1].unsqueeze(0).expand(padding_size, -1)))
-
-        # Same size!
-        else:
-            full_word_embed = orig_word_embed
-    else:
-        print("Original vocab size not specified, leaving embedding table as-is. "
-              "If you've changed the tensor parallel size this could cause problems.")
-        margs.padded_vocab_size = orig_word_embed.shape[0]
-        full_word_embed = orig_word_embed
-
->>>>>>> a645f896
     # Split into new tensor model parallel sizes
     out_word_embed_in = torch.chunk(full_word_embed_prechunk, args.target_tensor_parallel_size, dim=0)
 
@@ -321,13 +268,9 @@
             assert not hasattr(model.embedding, "position_embeddings")
 
     # Transformer layers
-<<<<<<< HEAD
     #-------------------
     blocks = [m.decoder if md.model_type == 'GPT' else m.encoder for m in models]
     layers = [m.layers for m in blocks]
-=======
-    # -------------------
->>>>>>> a645f896
     total_layer_num = 0
     for pp_rank in range(args.target_pipeline_parallel_size):
         # For later pipeline parallel ranks, make the new models
